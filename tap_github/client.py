"""REST client handling, including GitHubStream base class."""

from typing import Any, Dict, Iterable, List, Optional, cast

import requests
import simplejson

from dateutil.parser import parse
from urllib.parse import parse_qs, urlparse

from singer_sdk.exceptions import FatalAPIError, RetriableAPIError
from singer_sdk.helpers.jsonpath import extract_jsonpath
from singer_sdk.streams import GraphQLStream, RESTStream

from tap_github.authenticator import GitHubTokenAuthenticator


class GitHubRestStream(RESTStream):
    """GitHub Rest stream class."""

    MAX_PER_PAGE = 100  # GitHub's limit is 100.
    MAX_RESULTS_LIMIT: Optional[int] = None
    DEFAULT_API_BASE_URL = "https://api.github.com"
    LOG_REQUEST_METRIC_URLS = True

    # GitHub is missing the "since" parameter on a few endpoints
    # set this parameter to True if your stream needs to navigate data in descending order
    # and try to exit early on its own.
    # This only has effect on streams whose `replication_key` is `updated_at`.
    missing_since_parameter = False

    _authenticator: Optional[GitHubTokenAuthenticator] = None

    @property
    def authenticator(self) -> GitHubTokenAuthenticator:
        if self._authenticator is None:
            self._authenticator = GitHubTokenAuthenticator(stream=self)
        return self._authenticator

    @property
    def url_base(self) -> str:
        return self.config.get("api_url_base", self.DEFAULT_API_BASE_URL)

    primary_keys = ["id"]
    replication_key: Optional[str] = None
    tolerated_http_errors: List[int] = []

    @property
    def http_headers(self) -> Dict[str, str]:
        """Return the http headers needed."""
        headers = {"Accept": "application/vnd.github.v3+json"}
        if "user_agent" in self.config:
            headers["User-Agent"] = cast(str, self.config.get("user_agent"))

        return headers

    def get_next_page_token(
        self, response: requests.Response, previous_token: Optional[Any]
    ) -> Optional[Any]:
        """Return a token for identifying next page or None if no more pages."""
        if (
            previous_token
            and self.MAX_RESULTS_LIMIT
            and (
                cast(int, previous_token) * self.MAX_PER_PAGE >= self.MAX_RESULTS_LIMIT
            )
        ):
            return None

        # Leverage header links returned by the GitHub API.
        if "next" not in response.links.keys():
            return None

        resp_json = response.json()
        if isinstance(resp_json, list):
            results = resp_json
        else:
            results = resp_json.get("items")

        # Exit early if the response has no items. ? Maybe duplicative the "next" link check.
        if not results:
            return None

        # Unfortunately endpoints such as /starred, /stargazers, /events and /pulls do not support
        # the "since" parameter out of the box. So we use a workaround here to exit early.
        # For such streams, we sort by descending dates (most recent first), and paginate
        # "back in time" until we reach records before our "since" parameter.
        request_parameters = parse_qs(str(urlparse(response.request.url).query))
        since = (
            request_parameters["since"][0] if "since" in request_parameters else None
        )
        direction = (
            request_parameters["direction"][0]
            if "direction" in request_parameters
            else None
        )
        if (
            # commit_timestamp is a constructed key which does not exist in the raw response
            self.replication_key != "commit_timestamp"
            and since
            and direction == "desc"
            and (parse(results[-1][self.replication_key]) < parse(since))
        ):
            return None

        # Use header links returned by the GitHub API.
        parsed_url = urlparse(response.links["next"]["url"])
        captured_page_value_list = parse_qs(parsed_url.query).get("page")
        next_page_string = (
            captured_page_value_list[0] if captured_page_value_list else None
        )
        if next_page_string and next_page_string.isdigit():
            return int(next_page_string)

        return (previous_token or 1) + 1

    def get_url_params(
        self, context: Optional[dict], next_page_token: Optional[Any]
    ) -> Dict[str, Any]:
        """Return a dictionary of values to be used in URL parameterization."""
        params: dict = {"per_page": self.MAX_PER_PAGE}
        if next_page_token:
            params["page"] = next_page_token

        if self.replication_key == "updated_at":
            params["sort"] = "updated"
            params["direction"] = "desc" if self.missing_since_parameter else "asc"

        # Unfortunately the /starred, /stargazers (starred_at) and /events (created_at) endpoints do not support
        # the "since" parameter out of the box. But we use a workaround in 'get_next_page_token'.
        elif self.replication_key in ["starred_at", "created_at"]:
            params["sort"] = "created"
            params["direction"] = "desc"

        # Warning: /commits endpoint accept "since" but results are ordered by descending commit_timestamp
<<<<<<< HEAD
        elif self.replication_key and self.replication_key not in [
            "commit_timestamp",
            "created_at",
        ]:
=======
        elif self.replication_key == "commit_timestamp":
            params["direction"] = "desc"

        elif self.replication_key:
>>>>>>> 1f12acab
            self.logger.warning(
                f"The replication key '{self.replication_key}' is not fully supported by this client yet."
            )

        since = self.get_starting_timestamp(context)
        if self.replication_key and since:
            params["since"] = since
        return params

    def validate_response(self, response: requests.Response) -> None:
        """Validate HTTP response.

        In case an error is tolerated, continue without raising it.

        In case an error is deemed transient and can be safely retried, then this
        method should raise an :class:`singer_sdk.exceptions.RetriableAPIError`.

        Args:
            response: A `requests.Response`_ object.

        Raises:
            FatalAPIError: If the request is not retriable.
            RetriableAPIError: If the request is retriable.

        .. _requests.Response:
            https://docs.python-requests.org/en/latest/api/#requests.Response
        """
        full_path = urlparse(response.url).path
        if response.status_code in self.tolerated_http_errors:
            msg = (
                f"{response.status_code} Tolerated Status Code: "
                f"{response.reason} for path: {full_path}"
            )
            self.logger.info(msg)
            return

        if 400 <= response.status_code < 500:
            msg = (
                f"{response.status_code} Client Error: "
                f"{response.reason} for path: {full_path}"
            )
            # Retry on rate limiting
            if (
                response.status_code == 403
                and "rate limit exceeded" in str(response.content).lower()
            ):
                # Update token
                self.authenticator.get_next_auth_token()
                # Raise an error to force a retry with the new token.
                raise RetriableAPIError(msg)
            raise FatalAPIError(msg)

        elif 500 <= response.status_code < 600:
            msg = (
                f"{response.status_code} Server Error: "
                f"{response.reason} for path: {full_path}"
            )
            raise RetriableAPIError(msg)

    def parse_response(self, response: requests.Response) -> Iterable[dict]:
        """Parse the response and return an iterator of result rows."""
        # TODO - Split into handle_reponse and parse_response.
        if response.status_code in self.tolerated_http_errors:
            return []

        # Update token rate limit info and loop through tokens if needed.
        self.authenticator.update_rate_limit(response.headers)

        resp_json = response.json()

        if isinstance(resp_json, list):
            results = resp_json
        elif resp_json.get("items") is not None:
            results = resp_json.get("items")
        else:
            results = [resp_json]

        yield from results


class GitHubGraphqlStream(GraphQLStream, GitHubRestStream):
    """GitHub Graphql stream class."""

    @property
    def url_base(self) -> str:
        return f'{self.config.get("api_url_base", self.DEFAULT_API_BASE_URL)}/graphql'

    # the jsonpath under which to fetch the list of records from the graphql response
    query_jsonpath: str = "$.data.[*]"

    def parse_response(self, response: requests.Response) -> Iterable[dict]:
        """Parse the response and return an iterator of result rows.

        Args:
            response: A raw `requests.Response`_ object.

        Yields:
            One item for every item found in the response.

        .. _requests.Response:
            https://docs.python-requests.org/en/latest/api/#requests.Response
        """
        resp_json = response.json()
        yield from extract_jsonpath(self.query_jsonpath, input=resp_json)

    def get_url_params(
        self, context: Optional[dict], next_page_token: Optional[Any]
    ) -> Dict[str, Any]:
        """Return a dictionary of values to be used in URL parameterization."""
        params = context or dict()
        params["per_page"] = self.MAX_PER_PAGE
        return params<|MERGE_RESOLUTION|>--- conflicted
+++ resolved
@@ -133,17 +133,10 @@
             params["direction"] = "desc"
 
         # Warning: /commits endpoint accept "since" but results are ordered by descending commit_timestamp
-<<<<<<< HEAD
-        elif self.replication_key and self.replication_key not in [
-            "commit_timestamp",
-            "created_at",
-        ]:
-=======
         elif self.replication_key == "commit_timestamp":
             params["direction"] = "desc"
 
         elif self.replication_key:
->>>>>>> 1f12acab
             self.logger.warning(
                 f"The replication key '{self.replication_key}' is not fully supported by this client yet."
             )
