--- conflicted
+++ resolved
@@ -81,27 +81,20 @@
         if not results:
             return None
 
-<<<<<<< HEAD
-        if self.replication_key in ["starred_at", "created_at"]:
-            parsed_request_url = urlparse(response.request.url)
-            try:
-                params = parse_qs(str(parsed_request_url.query))
-                since = params["since"][0]
-                # parse_qs interprets "+" as a space, revert this to keep an aware datetime
-                since = since.replace(" ", "+")
-            except IndexError:
-                since = ""
-            if since and (parse(results[-1][self.replication_key]) < parse(since)):
-                return None
-=======
         # Unfortunately endpoints such as /starred, /stargazers, /events and /pulls do not support
         # the "since" parameter out of the box. So we use a workaround here to exit early.
         # For such streams, we sort by descending dates (most recent first), and paginate
         # "back in time" until we reach records before our "since" parameter.
         request_parameters = parse_qs(str(urlparse(response.request.url).query))
-        since = (
-            request_parameters["since"][0] if "since" in request_parameters else None
-        )
+        # parse_qs interprets "+" as a space, revert this to keep an aware datetime
+        try:
+            since = (
+                request_parameters["since"][0].replace(" ", "+")
+                if "since" in request_parameters
+                else ""
+            )
+        except IndexError:
+            since = ""
         direction = (
             request_parameters["direction"][0]
             if "direction" in request_parameters
@@ -115,7 +108,6 @@
             and (parse(results[-1][self.replication_key]) < parse(since))
         ):
             return None
->>>>>>> 1f12acab
 
         # Use header links returned by the GitHub API.
         parsed_url = urlparse(response.links["next"]["url"])
