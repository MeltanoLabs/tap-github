--- conflicted
+++ resolved
@@ -1,11 +1,7 @@
 """REST client handling, including GitHubStream base class."""
 
 import requests
-<<<<<<< HEAD
-=======
 import simplejson
-from os import environ
->>>>>>> f6ec5741
 from typing import Any, Dict, List, Optional, Iterable, cast
 
 from singer_sdk.streams import RESTStream
