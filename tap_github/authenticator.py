"""Classes to assist in authenticating to the GitHub API."""

import logging
import time
from copy import deepcopy
from datetime import datetime, timedelta, timezone
from os import environ
from random import choice, shuffle
from typing import Any, Dict, List, Optional, Set, Tuple

import jwt
import requests
from singer_sdk.authenticators import APIAuthenticatorBase
from singer_sdk.streams import RESTStream


class TokenManager:
    """A class to store a token's attributes and state.
    This parent class should not be used directly, use a subclass instead.
    """

    DEFAULT_RATE_LIMIT = 5000
    # The DEFAULT_RATE_LIMIT_BUFFER buffer serves two purposes:
    # - keep some leeway and rotate tokens before erroring out on rate limit.
    # - not consume all available calls when we rare using an org or user token.
    DEFAULT_RATE_LIMIT_BUFFER = 1000

    def __init__(
        self,
        token: Optional[str],
        rate_limit_buffer: Optional[int] = None,
        logger: Optional[Any] = None,
    ):
        """Init TokenManager info."""
        self.token = token
        self.logger = logger
        self.rate_limit = self.DEFAULT_RATE_LIMIT
        self.rate_limit_remaining = self.DEFAULT_RATE_LIMIT
        self.rate_limit_reset: Optional[datetime] = None
        self.rate_limit_used = 0
        self.rate_limit_buffer = (
            rate_limit_buffer
            if rate_limit_buffer is not None
            else self.DEFAULT_RATE_LIMIT_BUFFER
        )

    def update_rate_limit(self, response_headers: Any) -> None:
        self.rate_limit = int(response_headers["X-RateLimit-Limit"])
        self.rate_limit_remaining = int(response_headers["X-RateLimit-Remaining"])
        self.rate_limit_reset = datetime.utcfromtimestamp(
            int(response_headers["X-RateLimit-Reset"])
        )
        self.rate_limit_used = int(response_headers["X-RateLimit-Used"])

    def is_valid_token(self) -> bool:
        """Try making a request with the current token. If the request succeeds return True, else False."""
        if not self.token:
            return False

        try:
            response = requests.get(
                url="https://api.github.com/rate_limit",
                headers={
                    "Authorization": f"token {self.token}",
                },
            )
            response.raise_for_status()
            return True
        except requests.exceptions.HTTPError:
            msg = (
                f"A token could not be validated. "
                f"{response.status_code} Client Error: "
                f"{str(response.content)} (Reason: {response.reason})"
            )
            if self.logger is not None:
                self.logger.warning(msg)
            return False

    def has_calls_remaining(self) -> bool:
        """Check if a token has capacity to make more calls.

        Returns:
            True if the token is valid and has enough api calls remaining.
        """
        if self.rate_limit_reset is None:
            return True
        if (
            self.rate_limit_used > (self.rate_limit - self.rate_limit_buffer)
            and self.rate_limit_reset > datetime.now()
        ):
            return False
        return True


class PersonalTokenManager(TokenManager):
    """A class to store token rate limiting information."""

    def __init__(self, token: str, rate_limit_buffer: Optional[int] = None, **kwargs):
        """Init PersonalTokenRateLimit info."""
        super().__init__(token, rate_limit_buffer=rate_limit_buffer, **kwargs)


def generate_jwt_token(
    github_app_id: str,
    github_private_key: str,
    expiration_time: int = 600,
    algorithm: str = "RS256",
) -> str:
    actual_time = int(time.time())

    payload = {
        "iat": actual_time,
        "exp": actual_time + expiration_time,
        "iss": github_app_id,
    }
    token = jwt.encode(payload, github_private_key, algorithm=algorithm)

    if isinstance(token, bytes):
        token = token.decode("utf-8")

    return token


def generate_app_access_token(
    github_app_id: str,
    github_private_key: str,
    github_installation_id: Optional[str] = None,
) -> Tuple[str, datetime]:
    produced_at = datetime.now()
    jwt_token = generate_jwt_token(github_app_id, github_private_key)

    headers = {"Authorization": f"Bearer {jwt_token}"}

    if github_installation_id is None:
        list_installations_resp = requests.get(
            url="https://api.github.com/app/installations", headers=headers
        )
        list_installations_resp.raise_for_status()
        list_installations = list_installations_resp.json()

        if len(list_installations) == 0:
            raise Exception(f"No installations found for app {github_app_id}.")

        github_installation_id = choice(list_installations)["id"]

    url = "https://api.github.com/app/installations/{}/access_tokens".format(
        github_installation_id
    )
    resp = requests.post(url, headers=headers)

    if resp.status_code != 201:
        resp.raise_for_status()

    expires_at = produced_at + timedelta(hours=1)
    return resp.json()["token"], expires_at


class AppTokenManager(TokenManager):
    """A class to store an app token's attributes and state, and handle token refreshing"""

    DEFAULT_RATE_LIMIT = 15000
    DEFAULT_EXPIRY_BUFFER_MINS = 10

    def __init__(
        self,
        env_key: str,
        rate_limit_buffer: Optional[int] = None,
        expiry_time_buffer: Optional[int] = None,
        **kwargs,
    ):
        if rate_limit_buffer is None:
            rate_limit_buffer = self.DEFAULT_RATE_LIMIT_BUFFER
        super().__init__(None, rate_limit_buffer=rate_limit_buffer, **kwargs)

        parts = env_key.split(";;")
        self.github_app_id = parts[0]
        self.github_private_key = (parts[1:2] or [""])[0].replace("\\n", "\n")
        self.github_installation_id: Optional[str] = (
            parts[2] if len(parts) >= 3 else None
        )

        if expiry_time_buffer is None:
            expiry_time_buffer = self.DEFAULT_EXPIRY_BUFFER_MINS
        self.expiry_time_buffer = expiry_time_buffer

        self.token_expires_at: Optional[datetime] = None
        self.claim_token()

    def claim_token(self):
        """Updates the TokenManager's token and token_expires_at attributes.

        The outcome will be _either_ that self.token is updated to a newly claimed valid token and
        self.token_expires_at is updated to the anticipated expiry time (erring on the side of an early estimate)
        _or_ self.token and self.token_expires_at are both set to None.
        """
        self.token = None
        self.token_expires_at = None

        # Make sure we have the details we need
        if not self.github_app_id or not self.github_private_key:
            raise ValueError(
                "GITHUB_APP_PRIVATE_KEY could not be parsed. The expected format is "
                '":app_id:;;-----BEGIN RSA PRIVATE KEY-----\\n_YOUR_P_KEY_\\n-----END RSA PRIVATE KEY-----"'
            )

        self.token, self.token_expires_at = generate_app_access_token(
            self.github_app_id, self.github_private_key, self.github_installation_id
        )

        # Check if the token isn't valid.  If not, overwrite it with None
        if not self.is_valid_token():
            if self.logger:
                self.logger.warning(
                    "An app token was generated but could not be validated."
                )
            self.token = None
            self.token_expires_at = None

    def has_calls_remaining(self) -> bool:
        """Check if a token has capacity to make more calls.

        Returns:
            True if the token is valid and has enough api calls remaining.
        """
        if self.token_expires_at is not None:
            close_to_expiry = datetime.now() > self.token_expires_at - timedelta(
                minutes=self.expiry_time_buffer
            )

            if close_to_expiry:
                self.claim_token()
                if self.token is None:
                    if self.logger:
                        self.logger.warn("GitHub app token refresh failed.")
                    return False
                else:
                    if self.logger:
                        self.logger.info("GitHub app token refresh succeeded.")

        return super().has_calls_remaining()


class GitHubTokenAuthenticator(APIAuthenticatorBase):
    """Base class for offloading API auth."""

<<<<<<< HEAD
    def refresh_app_token(self):
        if self.last_private_key_token_refresh:
            # Do not refresh token if less than 10 minutes have passed, if this is requested the app probably hit its rate limit.
            if (
                datetime.now() - self.last_private_key_token_refresh
            ).total_seconds() < 600:
                return
=======
    @staticmethod
    def get_env():
        return dict(environ)

    def prepare_tokens(self) -> List[TokenManager]:
        """Prep GitHub tokens"""

        env_dict = self.get_env()
        rate_limit_buffer = self._config.get("rate_limit_buffer", None)
        expiry_time_buffer = self._config.get("expiry_time_buffer", None)

        personal_tokens: Set[str] = set()
        if "auth_token" in self._config:
            personal_tokens.add(self._config["auth_token"])
        if "additional_auth_tokens" in self._config:
            personal_tokens = personal_tokens.union(
                self._config["additional_auth_tokens"]
            )
        else:
            # Accept multiple tokens using environment variables GITHUB_TOKEN*
            env_tokens = {
                value
                for key, value in env_dict.items()
                if key.startswith("GITHUB_TOKEN")
            }
            if len(env_tokens) > 0:
                self.logger.info(
                    f"Found {len(env_tokens)} 'GITHUB_TOKEN' environment variables for authentication."
                )
                personal_tokens = personal_tokens.union(env_tokens)

        token_managers: List[TokenManager] = []
        for token in personal_tokens:
            token_manager = PersonalTokenManager(
                token, rate_limit_buffer=rate_limit_buffer, logger=self.logger
            )
            if token_manager.is_valid_token():
                token_managers.append(token_manager)
            else:
                logging.warn("A token was dismissed.")
>>>>>>> 643b1c42

        # Parse App level private key and generate a token
        if "GITHUB_APP_PRIVATE_KEY" in env_dict.keys():
            # To simplify settings, we use a single env-key formatted as follows:
            # "{app_id};;{-----BEGIN RSA PRIVATE KEY-----\n_YOUR_PRIVATE_KEY_\n-----END RSA PRIVATE KEY-----}"
<<<<<<< HEAD
            parts = environ["GITHUB_APP_PRIVATE_KEY"].split(";;")
            github_app_id = parts[0]
            github_private_key = (parts[1:2] or [""])[0].replace("\\n", "\n")
            github_installation_id = (parts[2:3] or [""])[0]

            if not (github_private_key):
                self.logger.warning(
                    "GITHUB_APP_PRIVATE_KEY could not be parsed. The expected format is "
                    '":app_id:;;-----BEGIN RSA PRIVATE KEY-----\n_YOUR_P_KEY_\n-----END RSA PRIVATE KEY-----"'
                )

            else:
                app_token = generate_app_access_token(
                    github_app_id, github_private_key, github_installation_id or None
                )
                # Get rate_limit_buffer
                rate_limit_buffer = self._config.get("rate_limit_buffer", None)
                # Update last refresh timestamp
                self.last_private_key_token_refresh = datetime.now()

                return TokenRateLimit(app_token, rate_limit_buffer)

    def prepare_tokens(self) -> Dict[str, TokenRateLimit]:
        # Save GitHub tokens
        available_tokens: List[str] = []
        if "auth_token" in self._config:
            available_tokens = available_tokens + [self._config["auth_token"]]
        if "additional_auth_tokens" in self._config:
            available_tokens = available_tokens + self._config["additional_auth_tokens"]
        else:
            # Accept multiple tokens using environment variables GITHUB_TOKEN*
            env_tokens = [
                value
                for key, value in environ.items()
                if key.startswith("GITHUB_TOKEN")
            ]
            if len(env_tokens) > 0:
                self.logger.info(
                    f"Found {len(env_tokens)} 'GITHUB_TOKEN' environment variables for authentication."
                )
                available_tokens = env_tokens

        # Get rate_limit_buffer
        rate_limit_buffer = self._config.get("rate_limit_buffer", None)

        # Dedup tokens and test them
        filtered_tokens = []
        for token in list(set(available_tokens)):
=======
            env_key = env_dict["GITHUB_APP_PRIVATE_KEY"]
>>>>>>> 643b1c42
            try:
                app_token_manager = AppTokenManager(
                    env_key,
                    rate_limit_buffer=rate_limit_buffer,
                    expiry_time_buffer=expiry_time_buffer,
                    logger=self.logger,
                )
                if app_token_manager.is_valid_token():
                    token_managers.append(app_token_manager)
            except ValueError as e:
                self.logger.warn(
                    f"An error was thrown while preparing an app token: {e}"
                )

<<<<<<< HEAD
        # Create a dict of TokenRateLimit
        return {
            token: TokenRateLimit(token, rate_limit_buffer) for token in filtered_tokens
        }
=======
        self.logger.info(f"Tap will run with {len(token_managers)} auth tokens")
        return token_managers
>>>>>>> 643b1c42

    def __init__(self, stream: RESTStream) -> None:
        """Init authenticator.

        Args:
            stream: A stream for a RESTful endpoint.
        """
        super().__init__(stream=stream)
        self.logger: logging.Logger = stream.logger
        self.tap_name: str = stream.tap_name
        self._config: Dict[str, Any] = dict(stream.config)
        self.token_managers = self.prepare_tokens()
        self.active_token: Optional[TokenManager] = (
            choice(self.token_managers) if self.token_managers else None
        )
        self.last_private_key_token_refresh: datetime = None
        # Refresh tokens from private key if it was supplied
        if self.active_token is None:
            self.active_token = self.refresh_app_token()

    def get_next_auth_token(self) -> None:
        current_token = self.active_token.token if self.active_token else ""
        token_managers = deepcopy(self.token_managers)
        shuffle(token_managers)
        for token_manager in token_managers:
            if (
                token_manager.has_calls_remaining()
                and current_token != token_manager.token
            ):
                self.active_token = token_manager
                self.logger.info(f"Switching to fresh auth token")
                return

        raise RuntimeError(
            "All GitHub tokens have hit their rate limit. Stopping here."
        )

    def update_rate_limit(
        self, response_headers: requests.models.CaseInsensitiveDict
    ) -> None:
        # If no token or only one token is available, return early.
        if len(self.token_managers) <= 1 or self.active_token is None:
            return

        self.active_token.update_rate_limit(response_headers)

    @property
    def auth_headers(self) -> Dict[str, str]:
        """Return a dictionary of auth headers to be applied.

        These will be merged with any `http_headers` specified in the stream.

        Returns:
            HTTP headers for authentication.
        """
        result = super().auth_headers

        if self.last_private_key_token_refresh is not None:
            # Refresh token once every 30 minutes if we have a private key
            if (
                datetime.now() - self.last_private_key_token_refresh
            ).total_seconds() > 1800:
                new_token = self.refresh_app_token()
                if new_token:
                    self.active_token = new_token

        if self.active_token:
            # Make sure that our token is still valid or update it.
            if not self.active_token.has_calls_remaining():
                self.get_next_auth_token()
            result["Authorization"] = f"token {self.active_token.token}"
        else:
            self.logger.info(
                "No auth token detected. "
                "For higher rate limits, please specify `auth_token` in config."
            )
        return result<|MERGE_RESOLUTION|>--- conflicted
+++ resolved
@@ -243,15 +243,6 @@
 class GitHubTokenAuthenticator(APIAuthenticatorBase):
     """Base class for offloading API auth."""
 
-<<<<<<< HEAD
-    def refresh_app_token(self):
-        if self.last_private_key_token_refresh:
-            # Do not refresh token if less than 10 minutes have passed, if this is requested the app probably hit its rate limit.
-            if (
-                datetime.now() - self.last_private_key_token_refresh
-            ).total_seconds() < 600:
-                return
-=======
     @staticmethod
     def get_env():
         return dict(environ)
@@ -292,64 +283,12 @@
                 token_managers.append(token_manager)
             else:
                 logging.warn("A token was dismissed.")
->>>>>>> 643b1c42
 
         # Parse App level private key and generate a token
         if "GITHUB_APP_PRIVATE_KEY" in env_dict.keys():
             # To simplify settings, we use a single env-key formatted as follows:
             # "{app_id};;{-----BEGIN RSA PRIVATE KEY-----\n_YOUR_PRIVATE_KEY_\n-----END RSA PRIVATE KEY-----}"
-<<<<<<< HEAD
-            parts = environ["GITHUB_APP_PRIVATE_KEY"].split(";;")
-            github_app_id = parts[0]
-            github_private_key = (parts[1:2] or [""])[0].replace("\\n", "\n")
-            github_installation_id = (parts[2:3] or [""])[0]
-
-            if not (github_private_key):
-                self.logger.warning(
-                    "GITHUB_APP_PRIVATE_KEY could not be parsed. The expected format is "
-                    '":app_id:;;-----BEGIN RSA PRIVATE KEY-----\n_YOUR_P_KEY_\n-----END RSA PRIVATE KEY-----"'
-                )
-
-            else:
-                app_token = generate_app_access_token(
-                    github_app_id, github_private_key, github_installation_id or None
-                )
-                # Get rate_limit_buffer
-                rate_limit_buffer = self._config.get("rate_limit_buffer", None)
-                # Update last refresh timestamp
-                self.last_private_key_token_refresh = datetime.now()
-
-                return TokenRateLimit(app_token, rate_limit_buffer)
-
-    def prepare_tokens(self) -> Dict[str, TokenRateLimit]:
-        # Save GitHub tokens
-        available_tokens: List[str] = []
-        if "auth_token" in self._config:
-            available_tokens = available_tokens + [self._config["auth_token"]]
-        if "additional_auth_tokens" in self._config:
-            available_tokens = available_tokens + self._config["additional_auth_tokens"]
-        else:
-            # Accept multiple tokens using environment variables GITHUB_TOKEN*
-            env_tokens = [
-                value
-                for key, value in environ.items()
-                if key.startswith("GITHUB_TOKEN")
-            ]
-            if len(env_tokens) > 0:
-                self.logger.info(
-                    f"Found {len(env_tokens)} 'GITHUB_TOKEN' environment variables for authentication."
-                )
-                available_tokens = env_tokens
-
-        # Get rate_limit_buffer
-        rate_limit_buffer = self._config.get("rate_limit_buffer", None)
-
-        # Dedup tokens and test them
-        filtered_tokens = []
-        for token in list(set(available_tokens)):
-=======
             env_key = env_dict["GITHUB_APP_PRIVATE_KEY"]
->>>>>>> 643b1c42
             try:
                 app_token_manager = AppTokenManager(
                     env_key,
@@ -364,15 +303,8 @@
                     f"An error was thrown while preparing an app token: {e}"
                 )
 
-<<<<<<< HEAD
-        # Create a dict of TokenRateLimit
-        return {
-            token: TokenRateLimit(token, rate_limit_buffer) for token in filtered_tokens
-        }
-=======
         self.logger.info(f"Tap will run with {len(token_managers)} auth tokens")
         return token_managers
->>>>>>> 643b1c42
 
     def __init__(self, stream: RESTStream) -> None:
         """Init authenticator.
@@ -388,10 +320,6 @@
         self.active_token: Optional[TokenManager] = (
             choice(self.token_managers) if self.token_managers else None
         )
-        self.last_private_key_token_refresh: datetime = None
-        # Refresh tokens from private key if it was supplied
-        if self.active_token is None:
-            self.active_token = self.refresh_app_token()
 
     def get_next_auth_token(self) -> None:
         current_token = self.active_token.token if self.active_token else ""
