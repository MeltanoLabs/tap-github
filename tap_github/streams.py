"""Stream type classes for tap-github."""

from typing import Any, Dict, Iterable, List, Optional
from singer_sdk import typing as th  # JSON Schema typing helpers

from tap_github.client import GitHubStream


class RepositoryStream(GitHubStream):
    """Defines 'Repository' stream."""

    # Search API max: 100 per page, 1,000 total
    MAX_PER_PAGE = 100
    MAX_RESULTS_LIMIT = 1000

    name = "repositories"

    def get_url_params(
        self, context: Optional[dict], next_page_token: Optional[Any]
    ) -> Dict[str, Any]:
        """Return a dictionary of values to be used in URL parameterization."""
        assert context is not None, f"Context cannot be empty for '{self.name}' stream."
        params = super().get_url_params(context, next_page_token)
        if "search_query" in context:
            # we're in search mode
            params["q"] = context["search_query"]

        return params

    @property
    def path(self) -> str:  # type: ignore
        """Return the API endpoint path."""
        if "searches" in self.config:
            return "/search/repositories"
        else:
            # the `repo` and `org` args will be parsed from the partition's `context`
            return "/repos/{org}/{repo}"

    @property
    def records_jsonpath(self) -> str:  # type: ignore
        if "searches" in self.config:
            return "$.items[*]"
        else:
            return "$[*]"

    @property
    def partitions(self) -> Optional[List[Dict]]:
        """Return a list of partitions."""
        if "searches" in self.config:
            return [
                {"search_name": s["name"], "search_query": s["query"]}
                for s in self.config["searches"]
            ]
        if "repositories" in self.config:
            split_repo_names = map(lambda s: s.split("/"), self.config["repositories"])
            return [{"org": r[0], "repo": r[1]} for r in split_repo_names]
        return None

    def get_child_context(self, record: dict, context: Optional[dict]) -> dict:
        """Return a child context object from the record and optional provided context.

        By default, will return context if provided and otherwise the record dict.
        Developers may override this behavior to send specific information to child
        streams for context.
        """
        return {
            "org": record["owner"]["login"],
            "repo": record["name"],
        }

    schema = th.PropertiesList(
        th.Property("search_name", th.StringType),
        th.Property("search_query", th.StringType),
        th.Property("id", th.IntegerType),
        th.Property("node_id", th.StringType),
        th.Property("repo", th.StringType),
        th.Property("org", th.StringType),
        th.Property("name", th.StringType),
        th.Property("full_name", th.StringType),
        th.Property("description", th.StringType),
        th.Property("html_url", th.StringType),
        th.Property(
            "owner",
            th.ObjectType(
                th.Property("login", th.StringType),
                th.Property("id", th.IntegerType),
                th.Property("node_id", th.StringType),
                th.Property("type", th.StringType),
                th.Property("avatar_url", th.StringType),
                th.Property("html_url", th.StringType),
                th.Property("site_admin", th.BooleanType),
            ),
        ),
        th.Property(
            "license",
            th.ObjectType(
                th.Property("key", th.StringType),
                th.Property("name", th.StringType),
                th.Property("url", th.StringType),
                th.Property("spdx_id", th.StringType),
            ),
        ),
        th.Property("master_branch", th.StringType),
        th.Property("default_branch", th.StringType),
        th.Property("updated_at", th.DateTimeType),
        th.Property("created_at", th.DateTimeType),
        th.Property("pushed_at", th.DateTimeType),
        th.Property("git_url", th.StringType),
        th.Property("ssh_url", th.StringType),
        th.Property("clone_url", th.StringType),
        th.Property("homepage", th.StringType),
        th.Property("private", th.BooleanType),
        th.Property("archived", th.BooleanType),
        th.Property("disabled", th.BooleanType),
        th.Property("size", th.IntegerType),
        th.Property("stargazers_count", th.IntegerType),
        th.Property("fork", th.BooleanType),
        # These `_count` metrics appear to be duplicates but have valid data
        # and are documented: https://docs.github.com/en/rest/reference/search
        th.Property("forks", th.IntegerType),
        th.Property("forks_count", th.IntegerType),
        th.Property("watchers", th.IntegerType),
        th.Property("watchers_count", th.IntegerType),
        th.Property("open_issues", th.IntegerType),
        th.Property("network_count", th.IntegerType),
        th.Property("subscribers_count", th.IntegerType),
        th.Property("open_issues_count", th.IntegerType),
        th.Property("allow_squash_merge", th.BooleanType),
        th.Property("allow_merge_commit", th.BooleanType),
        th.Property("allow_rebase_merge", th.BooleanType),
        th.Property("allow_auto_merge", th.BooleanType),
        th.Property("delete_branch_on_merge", th.BooleanType),
        th.Property(
            "organization",
            th.ObjectType(
                th.Property("login", th.StringType),
                th.Property("id", th.IntegerType),
                th.Property("node_id", th.StringType),
                th.Property("avatar_url", th.StringType),
                th.Property("gravatar_id", th.StringType),
                th.Property("url", th.StringType),
                th.Property("html_url", th.StringType),
                th.Property("type", th.StringType),
                th.Property("site_admin", th.BooleanType),
            ),
        ),
    ).to_dict()


class ReadmeStream(GitHubStream):
    name = "readme"
    path = "/repos/{org}/{repo}/readme"
    primary_keys = ["repo", "org"]
    parent_stream_type = RepositoryStream
    ignore_parent_replication_key = False
    state_partitioning_keys = ["repo", "org"]

    schema = th.PropertiesList(
        # Parent Keys
        th.Property("repo", th.StringType),
        th.Property("org", th.StringType),
        # README Keys
        th.Property("type", th.StringType),
        th.Property("encoding", th.StringType),
        th.Property("size", th.IntegerType),
        th.Property("name", th.StringType),
        th.Property("path", th.StringType),
        th.Property("content", th.StringType),
        th.Property("sha", th.StringType),
        th.Property("url", th.StringType),
        th.Property("git_url", th.StringType),
        th.Property("html_url", th.StringType),
        th.Property("download_url", th.StringType),
        th.Property(
            "_links",
            th.ObjectType(
                th.Property("git", th.StringType),
                th.Property("self", th.StringType),
                th.Property("html", th.StringType),
            ),
        ),
    ).to_dict()


class CommunityProfileStream(GitHubStream):
    """Defines 'CommunityProfile' stream."""

    name = "community_profile"
    path = "/repos/{org}/{repo}/community/profile"
    primary_keys = ["repo", "org"]
    parent_stream_type = RepositoryStream
    ignore_parent_replication_key = False
    state_partitioning_keys = ["repo", "org"]
    tolerated_http_errors = [404]

    schema = th.PropertiesList(
        # Parent Keys
        th.Property("repo", th.StringType),
        th.Property("org", th.StringType),
        # Community Profile
        th.Property("health_percentage", th.IntegerType),
        th.Property("description", th.StringType),
        th.Property("documentation", th.StringType),
        th.Property("updated_at", th.DateTimeType),
        th.Property("content_reports_enabled", th.BooleanType),
        th.Property(
            "files",
            th.ObjectType(
                th.Property(
                    "code_of_conduct",
                    th.ObjectType(
                        th.Property("key", th.StringType),
                        th.Property("name", th.StringType),
                        th.Property("html_url", th.StringType),
                        th.Property("url", th.StringType),
                    ),
                ),
                th.Property(
                    "code_of_conduct_file",
                    th.ObjectType(
                        th.Property("url", th.StringType),
                        th.Property("html_url", th.StringType),
                    ),
                ),
                th.Property(
                    "contributing",
                    th.ObjectType(
                        th.Property("url", th.StringType),
                        th.Property("html_url", th.StringType),
                    ),
                ),
                th.Property(
                    "issue_template",
                    th.ObjectType(
                        th.Property("url", th.StringType),
                        th.Property("html_url", th.StringType),
                    ),
                ),
                th.Property(
                    "pull_request_template",
                    th.ObjectType(
                        th.Property("url", th.StringType),
                        th.Property("html_url", th.StringType),
                    ),
                ),
                th.Property(
                    "license",
                    th.ObjectType(
                        th.Property("key", th.StringType),
                        th.Property("name", th.StringType),
                        th.Property("spdx_id", th.StringType),
                        th.Property("node_id", th.StringType),
                        th.Property("html_url", th.StringType),
                        th.Property("url", th.StringType),
                    ),
                ),
                th.Property(
                    "readme",
                    th.ObjectType(
                        th.Property("url", th.StringType),
                        th.Property("html_url", th.StringType),
                    ),
                ),
            ),
        ),
    ).to_dict()


class IssuesStream(GitHubStream):
    """Defines 'Issues' stream."""

    name = "issues"
    path = "/repos/{org}/{repo}/issues"
    primary_keys = ["id"]
    replication_key = "updated_at"
    parent_stream_type = RepositoryStream
    ignore_parent_replication_key = False
    state_partitioning_keys = ["repo", "org"]

    def get_child_context(self, record: dict, context: Optional[dict]) -> dict:
        """Return a child context object from the record and optional provided context.

        By default, will return context if provided and otherwise the record dict.
        Developers may override this behavior to send specific information to child
        streams for context.
        """
        if context is None:
            raise ValueError("Issue stream should not have blank context.")

        context["issue_number"] = record["number"]
        context["comments"] = record["comments"]  # If zero, comments can be skipped
        return context

    @property
    def http_headers(self) -> dict:
        """Return the http headers needed.

        Overridden to use beta endpoint which includes reactions as described here:
        https://developer.github.com/changes/2016-05-12-reactions-api-preview/
        """
        headers = super().http_headers
        headers["Accept"] = "application/vnd.github.squirrel-girl-preview"
        return headers

    schema = th.PropertiesList(
        th.Property("id", th.IntegerType),
        th.Property("node_id", th.StringType),
        th.Property("url", th.StringType),
        th.Property("html_url", th.StringType),
        th.Property("repo", th.StringType),
        th.Property("org", th.StringType),
        th.Property("number", th.IntegerType),
        th.Property("updated_at", th.DateTimeType),
        th.Property("created_at", th.DateTimeType),
        th.Property("closed_at", th.DateTimeType),
        th.Property("state", th.StringType),
        th.Property("title", th.StringType),
        th.Property("comments", th.IntegerType),
        th.Property("author_association", th.StringType),
        th.Property("body", th.StringType),
        th.Property(
            "user",
            th.ObjectType(
                th.Property("login", th.StringType),
                th.Property("id", th.IntegerType),
                th.Property("node_id", th.StringType),
                th.Property("avatar_url", th.StringType),
                th.Property("gravatar_id", th.StringType),
                th.Property("html_url", th.StringType),
                th.Property("type", th.StringType),
                th.Property("site_admin", th.BooleanType),
            ),
        ),
        th.Property(
            "labels",
            th.ArrayType(
                th.ObjectType(
                    th.Property("id", th.IntegerType),
                    th.Property("node_id", th.StringType),
                    th.Property("url", th.StringType),
                    th.Property("name", th.StringType),
                    th.Property("description", th.StringType),
                    th.Property("color", th.StringType),
                    th.Property("default", th.BooleanType),
                ),
            ),
        ),
        th.Property(
            "assignee",
            th.ObjectType(
                th.Property("login", th.StringType),
                th.Property("id", th.IntegerType),
                th.Property("node_id", th.StringType),
                th.Property("avatar_url", th.StringType),
                th.Property("gravatar_id", th.StringType),
                th.Property("html_url", th.StringType),
                th.Property("type", th.StringType),
                th.Property("site_admin", th.BooleanType),
            ),
        ),
        th.Property(
            "assignees",
            th.ArrayType(
                th.ObjectType(
                    th.Property("login", th.StringType),
                    th.Property("id", th.IntegerType),
                    th.Property("node_id", th.StringType),
                    th.Property("avatar_url", th.StringType),
                    th.Property("gravatar_id", th.StringType),
                    th.Property("html_url", th.StringType),
                    th.Property("type", th.StringType),
                    th.Property("site_admin", th.BooleanType),
                ),
            ),
        ),
        th.Property(
            "milestone",
            th.ObjectType(
                th.Property("html_url", th.StringType),
                th.Property("node_id", th.StringType),
                th.Property("id", th.IntegerType),
                th.Property("number", th.IntegerType),
                th.Property("state", th.StringType),
                th.Property("title", th.StringType),
                th.Property("description", th.StringType),
                th.Property(
                    "creator",
                    th.ObjectType(
                        th.Property("login", th.StringType),
                        th.Property("id", th.IntegerType),
                        th.Property("node_id", th.StringType),
                        th.Property("avatar_url", th.StringType),
                        th.Property("gravatar_id", th.StringType),
                        th.Property("html_url", th.StringType),
                        th.Property("type", th.StringType),
                        th.Property("site_admin", th.BooleanType),
                    ),
                ),
                th.Property("open_issues", th.IntegerType),
                th.Property("closed_issues", th.IntegerType),
                th.Property("created_at", th.DateTimeType),
                th.Property("updated_at", th.DateTimeType),
                th.Property("closed_at", th.DateTimeType),
                th.Property("due_on", th.DateTimeType),
            ),
        ),
        th.Property("locked", th.BooleanType),
        th.Property(
            "pull_request",
            th.ObjectType(
                th.Property("html_url", th.StringType),
                th.Property("url", th.StringType),
                th.Property("diff_url", th.StringType),
                th.Property("patch_url", th.StringType),
            ),
        ),
    ).to_dict()


class IssueCommentsStream(GitHubStream):
    """
    Defines 'IssueComments' stream.
    Issue comments are fetched from the repository level (as opposed to per issue)
    to optimize for API quota usage.
    """

    name = "issue_comments"
    path = "/repos/{org}/{repo}/issues/comments"
    primary_keys = ["id"]
    replication_key = "updated_at"
    parent_stream_type = RepositoryStream
    state_partitioning_keys = ["repo", "org"]
    ignore_parent_replication_key = False

    def get_records(self, context: Optional[dict] = None) -> Iterable[Dict[str, Any]]:
        """Return a generator of row-type dictionary objects.

        Each row emitted should be a dictionary of property names to their values.
        """
        if context and context.get("comments", None) == 0:
            self.logger.debug(f"No comments detected. Skipping '{self.name}' sync.")
            return []

        return super().get_records(context)

    def post_process(self, row: dict, context: Optional[dict] = None) -> dict:
        row["issue_number"] = int(row["issue_url"].split("/")[-1])
        return row

    schema = th.PropertiesList(
        th.Property("id", th.IntegerType),
        th.Property("node_id", th.StringType),
        th.Property("issue_number", th.IntegerType),
        th.Property("repo", th.StringType),
        th.Property("org", th.StringType),
        th.Property("issue_url", th.StringType),
        th.Property("updated_at", th.DateTimeType),
        th.Property("created_at", th.DateTimeType),
        th.Property("author_association", th.StringType),
        th.Property("body", th.StringType),
        th.Property(
            "user",
            th.ObjectType(
                th.Property("login", th.StringType),
                th.Property("id", th.IntegerType),
                th.Property("node_id", th.StringType),
                th.Property("avatar_url", th.StringType),
                th.Property("gravatar_id", th.StringType),
                th.Property("html_url", th.StringType),
                th.Property("type", th.StringType),
                th.Property("site_admin", th.BooleanType),
            ),
        ),
    ).to_dict()


<<<<<<< HEAD
class IssueEventsStream(GitHubStream):
    """
    Defines 'IssueEvents' stream.
    Issue events are fetched from the repository level (as opposed to per issue)
    to optimize for API quota usage.
    """

    name = "issue_events"
    path = "/repos/{org}/{repo}/issues/events"
    primary_keys = ["id"]
    replication_key = "created_at"
    parent_stream_type = RepositoryStream
    state_partitioning_keys = ["repo", "org"]
    ignore_parent_replication_key = False

    def get_records(self, context: Optional[dict] = None) -> Iterable[Dict[str, Any]]:
        """Return a generator of row-type dictionary objects.

        Each row emitted should be a dictionary of property names to their values.
        """
        if context and context.get("events", None) == 0:
            self.logger.debug(f"No events detected. Skipping '{self.name}' sync.")
            return []

        return super().get_records(context)

    def post_process(self, row: dict, context: Optional[dict] = None) -> dict:
        row["issue_number"] = int(row["issue"].pop("number"))
        row["issue_url"] = row["issue"].pop("url")
        return row

    schema = th.PropertiesList(
        th.Property("id", th.IntegerType),
        th.Property("node_id", th.StringType),
        th.Property("repo", th.StringType),
        th.Property("org", th.StringType),
        th.Property("issue_number", th.IntegerType),
        th.Property("issue_url", th.StringType),
        th.Property("event", th.StringType),
        th.Property("commit_id", th.StringType),
        th.Property("commit_url", th.StringType),
        th.Property("created_at", th.DateTimeType),
        th.Property(
            "actor",
=======
class CommitsStream(GitHubStream):
    """
    Defines the 'Commits' stream.
    The stream is fetched per repository to maximize optimize for API quota
    usage.
    """

    name = "commits"
    path = "/repos/{org}/{repo}/commits"
    primary_keys = ["node_id"]
    replication_key = "commit_timestamp"
    parent_stream_type = RepositoryStream
    state_partitioning_keys = ["repo", "org"]
    ignore_parent_replication_key = True

    def post_process(self, row: dict, context: Optional[dict] = None) -> dict:
        """
        Add a timestamp top-level field to be used as state replication key.
        It's not clear from github's API docs which time (author or committer)
        is used to compare to the `since` argument that the endpoint supports.
        """
        row["commit_timestamp"] = row["commit"]["committer"]["date"]
        return row

    schema = th.PropertiesList(
        th.Property("node_id", th.StringType),
        th.Property("url", th.StringType),
        th.Property("sha", th.StringType),
        th.Property("html_url", th.StringType),
        th.Property("commit_timestamp", th.DateTimeType),
        th.Property(
            "commit",
            th.ObjectType(
                th.Property(
                    "author",
                    th.ObjectType(
                        th.Property("name", th.StringType),
                        th.Property("email", th.StringType),
                        th.Property("date", th.DateTimeType),
                    ),
                ),
                th.Property(
                    "committer",
                    th.ObjectType(
                        th.Property("name", th.StringType),
                        th.Property("email", th.StringType),
                        th.Property("date", th.DateTimeType),
                    ),
                ),
                th.Property("message", th.StringType),
                th.Property(
                    "tree",
                    th.ObjectType(
                        th.Property("url", th.StringType),
                        th.Property("sha", th.StringType),
                    ),
                ),
                th.Property(
                    "verification",
                    th.ObjectType(
                        th.Property("verified", th.BooleanType),
                        th.Property("reason", th.StringType),
                        th.Property("signature", th.StringType),
                        th.Property("payload", th.StringType),
                    ),
                ),
            ),
        ),
        th.Property(
            "author",
            th.ObjectType(
                th.Property("login", th.StringType),
                th.Property("id", th.IntegerType),
                th.Property("node_id", th.StringType),
                th.Property("avatar_url", th.StringType),
                th.Property("gravatar_id", th.StringType),
                th.Property("html_url", th.StringType),
                th.Property("type", th.StringType),
                th.Property("site_admin", th.BooleanType),
            ),
        ),
        th.Property(
            "committer",
>>>>>>> 898c49b4
            th.ObjectType(
                th.Property("login", th.StringType),
                th.Property("id", th.IntegerType),
                th.Property("node_id", th.StringType),
                th.Property("avatar_url", th.StringType),
                th.Property("gravatar_id", th.StringType),
                th.Property("html_url", th.StringType),
                th.Property("type", th.StringType),
                th.Property("site_admin", th.BooleanType),
            ),
        ),
    ).to_dict()<|MERGE_RESOLUTION|>--- conflicted
+++ resolved
@@ -474,7 +474,6 @@
     ).to_dict()
 
 
-<<<<<<< HEAD
 class IssueEventsStream(GitHubStream):
     """
     Defines 'IssueEvents' stream.
@@ -519,7 +518,20 @@
         th.Property("created_at", th.DateTimeType),
         th.Property(
             "actor",
-=======
+            th.ObjectType(
+                th.Property("login", th.StringType),
+                th.Property("id", th.IntegerType),
+                th.Property("node_id", th.StringType),
+                th.Property("avatar_url", th.StringType),
+                th.Property("gravatar_id", th.StringType),
+                th.Property("html_url", th.StringType),
+                th.Property("type", th.StringType),
+                th.Property("site_admin", th.BooleanType),
+            ),
+        ),
+    ).to_dict()
+
+
 class CommitsStream(GitHubStream):
     """
     Defines the 'Commits' stream.
@@ -603,7 +615,6 @@
         ),
         th.Property(
             "committer",
->>>>>>> 898c49b4
             th.ObjectType(
                 th.Property("login", th.StringType),
                 th.Property("id", th.IntegerType),
@@ -615,4 +626,257 @@
                 th.Property("site_admin", th.BooleanType),
             ),
         ),
+    ).to_dict()
+
+
+class PullRequestsStream(GitHubStream):
+    """Defines 'PullRequests' stream."""
+
+    name = "pull_requests"
+    path = "/repos/{org}/{repo}/pulls"
+    primary_keys = ["id"]
+    replication_key = "updated_at"
+    parent_stream_type = RepositoryStream
+    ignore_parent_replication_key = False
+    state_partitioning_keys = ["repo", "org"]
+
+    def get_url_params(
+        self, context: Optional[dict], next_page_token: Optional[Any]
+    ) -> Dict[str, Any]:
+        """Return a dictionary of values to be used in URL parameterization."""
+        assert context is not None, f"Context cannot be empty for '{self.name}' stream."
+        params = super().get_url_params(context, next_page_token)
+        # Fetch all pull requests regardless of state (OPEN, CLOSED, MERGED).
+        params["state"] = "all"
+        return params
+
+    @property
+    def http_headers(self) -> dict:
+        """Return the http headers needed.
+        Overridden to use beta endpoint which includes reactions as described here:
+        https://developer.github.com/changes/2016-05-12-reactions-api-preview/
+        """
+        headers = super().http_headers
+        headers["Accept"] = "application/vnd.github.squirrel-girl-preview"
+        return headers
+
+    schema = th.PropertiesList(
+        # Parent keys
+        th.Property("repo", th.StringType),
+        th.Property("org", th.StringType),
+        # PR keys
+        th.Property("id", th.IntegerType),
+        th.Property("node_id", th.StringType),
+        th.Property("url", th.StringType),
+        th.Property("html_url", th.StringType),
+        th.Property("diff_url", th.StringType),
+        th.Property("patch_url", th.StringType),
+        th.Property("number", th.IntegerType),
+        th.Property("updated_at", th.DateTimeType),
+        th.Property("created_at", th.DateTimeType),
+        th.Property("closed_at", th.DateTimeType),
+        th.Property("merged_at", th.DateTimeType),
+        th.Property("state", th.StringType),
+        th.Property("title", th.StringType),
+        th.Property("locked", th.BooleanType),
+        th.Property("comments", th.IntegerType),
+        th.Property("author_association", th.StringType),
+        th.Property("body", th.StringType),
+        th.Property("merge_commit_sha", th.StringType),
+        th.Property("draft", th.BooleanType),
+        th.Property("commits_url", th.StringType),
+        th.Property("review_comments_url", th.StringType),
+        th.Property("review_comment_url", th.StringType),
+        th.Property("comments_url", th.StringType),
+        th.Property("statuses_url", th.StringType),
+        th.Property(
+            "user",
+            th.ObjectType(
+                th.Property("login", th.StringType),
+                th.Property("id", th.IntegerType),
+                th.Property("node_id", th.StringType),
+                th.Property("avatar_url", th.StringType),
+                th.Property("gravatar_id", th.StringType),
+                th.Property("html_url", th.StringType),
+                th.Property("type", th.StringType),
+                th.Property("site_admin", th.BooleanType),
+            ),
+        ),
+        th.Property(
+            "labels",
+            th.ArrayType(
+                th.ObjectType(
+                    th.Property("id", th.IntegerType),
+                    th.Property("node_id", th.StringType),
+                    th.Property("url", th.StringType),
+                    th.Property("name", th.StringType),
+                    th.Property("description", th.StringType),
+                    th.Property("color", th.StringType),
+                    th.Property("default", th.BooleanType),
+                ),
+            ),
+        ),
+        th.Property(
+            "reactions",
+            th.ArrayType(
+                th.ObjectType(
+                    th.Property("url", th.StringType),
+                    th.Property("total_count", th.IntegerType),
+                    th.Property("+1", th.IntegerType),
+                    th.Property("-1", th.IntegerType),
+                    th.Property("laugh", th.IntegerType),
+                    th.Property("hooray", th.IntegerType),
+                    th.Property("confused", th.IntegerType),
+                    th.Property("heart", th.IntegerType),
+                    th.Property("rocket", th.IntegerType),
+                    th.Property("eyes", th.IntegerType),
+                ),
+            ),
+        ),
+        th.Property(
+            "assignee",
+            th.ObjectType(
+                th.Property("login", th.StringType),
+                th.Property("id", th.IntegerType),
+                th.Property("node_id", th.StringType),
+                th.Property("avatar_url", th.StringType),
+                th.Property("gravatar_id", th.StringType),
+                th.Property("html_url", th.StringType),
+                th.Property("type", th.StringType),
+                th.Property("site_admin", th.BooleanType),
+            ),
+        ),
+        th.Property(
+            "assignees",
+            th.ArrayType(
+                th.ObjectType(
+                    th.Property("login", th.StringType),
+                    th.Property("id", th.IntegerType),
+                    th.Property("node_id", th.StringType),
+                    th.Property("avatar_url", th.StringType),
+                    th.Property("gravatar_id", th.StringType),
+                    th.Property("html_url", th.StringType),
+                    th.Property("type", th.StringType),
+                    th.Property("site_admin", th.BooleanType),
+                ),
+            ),
+        ),
+        th.Property(
+            "requested_reviewers",
+            th.ArrayType(
+                th.ObjectType(
+                    th.Property("login", th.StringType),
+                    th.Property("id", th.IntegerType),
+                    th.Property("node_id", th.StringType),
+                    th.Property("avatar_url", th.StringType),
+                    th.Property("gravatar_id", th.StringType),
+                    th.Property("html_url", th.StringType),
+                    th.Property("type", th.StringType),
+                    th.Property("site_admin", th.BooleanType),
+                ),
+            ),
+        ),
+        th.Property(
+            "milestone",
+            th.ObjectType(
+                th.Property("html_url", th.StringType),
+                th.Property("node_id", th.StringType),
+                th.Property("id", th.IntegerType),
+                th.Property("number", th.IntegerType),
+                th.Property("state", th.StringType),
+                th.Property("title", th.StringType),
+                th.Property("description", th.StringType),
+                th.Property(
+                    "creator",
+                    th.ObjectType(
+                        th.Property("login", th.StringType),
+                        th.Property("id", th.IntegerType),
+                        th.Property("node_id", th.StringType),
+                        th.Property("avatar_url", th.StringType),
+                        th.Property("gravatar_id", th.StringType),
+                        th.Property("html_url", th.StringType),
+                        th.Property("type", th.StringType),
+                        th.Property("site_admin", th.BooleanType),
+                    ),
+                ),
+                th.Property("open_issues", th.IntegerType),
+                th.Property("closed_issues", th.IntegerType),
+                th.Property("created_at", th.DateTimeType),
+                th.Property("updated_at", th.DateTimeType),
+                th.Property("closed_at", th.DateTimeType),
+                th.Property("due_on", th.DateTimeType),
+            ),
+        ),
+        th.Property("locked", th.BooleanType),
+        th.Property(
+            "pull_request",
+            th.ObjectType(
+                th.Property("html_url", th.StringType),
+                th.Property("url", th.StringType),
+                th.Property("diff_url", th.StringType),
+                th.Property("patch_url", th.StringType),
+            ),
+        ),
+        th.Property(
+            "head",
+            th.ObjectType(
+                th.Property("label", th.StringType),
+                th.Property("ref", th.StringType),
+                th.Property("sha", th.StringType),
+                th.Property(
+                    "user",
+                    th.ObjectType(
+                        th.Property("login", th.StringType),
+                        th.Property("id", th.IntegerType),
+                        th.Property("node_id", th.StringType),
+                        th.Property("avatar_url", th.StringType),
+                        th.Property("gravatar_id", th.StringType),
+                        th.Property("html_url", th.StringType),
+                        th.Property("type", th.StringType),
+                        th.Property("site_admin", th.BooleanType),
+                    ),
+                ),
+                th.Property(
+                    "repo",
+                    th.ObjectType(
+                        th.Property("id", th.IntegerType),
+                        th.Property("node_id", th.StringType),
+                        th.Property("name", th.StringType),
+                        th.Property("full_name", th.StringType),
+                        th.Property("html_url", th.StringType),
+                    ),
+                ),
+            ),
+        ),
+        th.Property(
+            "base",
+            th.ObjectType(
+                th.Property("label", th.StringType),
+                th.Property("ref", th.StringType),
+                th.Property("sha", th.StringType),
+                th.Property(
+                    "user",
+                    th.ObjectType(
+                        th.Property("login", th.StringType),
+                        th.Property("id", th.IntegerType),
+                        th.Property("node_id", th.StringType),
+                        th.Property("avatar_url", th.StringType),
+                        th.Property("gravatar_id", th.StringType),
+                        th.Property("html_url", th.StringType),
+                        th.Property("type", th.StringType),
+                        th.Property("site_admin", th.BooleanType),
+                    ),
+                ),
+                th.Property(
+                    "repo",
+                    th.ObjectType(
+                        th.Property("id", th.IntegerType),
+                        th.Property("node_id", th.StringType),
+                        th.Property("name", th.StringType),
+                        th.Property("full_name", th.StringType),
+                        th.Property("html_url", th.StringType),
+                    ),
+                ),
+            ),
+        ),
     ).to_dict()