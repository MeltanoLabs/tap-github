"""Stream type classes for tap-github."""

import requests
from typing import Any, Dict, Iterable, List, Optional
from singer_sdk import typing as th  # JSON Schema typing helpers

from tap_github.client import GitHubStream


class RepositoryStream(GitHubStream):
    """Defines 'Repository' stream."""

    # Search API max: 100 per page, 1,000 total
    MAX_PER_PAGE = 100
    MAX_RESULTS_LIMIT = 1000

    name = "repositories"

    def get_url_params(
        self, context: Optional[dict], next_page_token: Optional[Any]
    ) -> Dict[str, Any]:
        """Return a dictionary of values to be used in URL parameterization."""
        assert context is not None, f"Context cannot be empty for '{self.name}' stream."
        params = super().get_url_params(context, next_page_token)
        if "search_query" in context:
            # we're in search mode
            params["q"] = context["search_query"]

        return params

    @property
    def path(self) -> str:  # type: ignore
        """Return the API endpoint path."""
        if "searches" in self.config:
            return "/search/repositories"
        else:
            # the `repo` and `org` args will be parsed from the partition's `context`
            return "/repos/{org}/{repo}"

    @property
    def records_jsonpath(self) -> str:  # type: ignore
        if "searches" in self.config:
            return "$.items[*]"
        else:
            return "$[*]"

    @property
    def partitions(self) -> Optional[List[Dict]]:
        """Return a list of partitions."""
        if "searches" in self.config:
            return [
                {"search_name": s["name"], "search_query": s["query"]}
                for s in self.config["searches"]
            ]
        if "repositories" in self.config:
            split_repo_names = map(lambda s: s.split("/"), self.config["repositories"])
            return [{"org": r[0], "repo": r[1]} for r in split_repo_names]
        return None

    def parse_response(self, response: requests.Response) -> Iterable[dict]:
        """
        Parse the response which differs for this stream depending on which mode it is run in.
        """
        if "searches" in self.config:
            return super(GitHubStream, self).parse_response(response)
        else:
            return [response.json()]

    def get_child_context(self, record: dict, context: Optional[dict]) -> dict:
        """Return a child context object from the record and optional provided context.

        By default, will return context if provided and otherwise the record dict.
        Developers may override this behavior to send specific information to child
        streams for context.
        """
        return {
            "org": record["owner"]["login"],
            "repo": record["name"],
        }

    schema = th.PropertiesList(
        th.Property("search_name", th.StringType),
        th.Property("search_query", th.StringType),
        th.Property("id", th.IntegerType),
        th.Property("node_id", th.StringType),
        th.Property("repo", th.StringType),
        th.Property("org", th.StringType),
        th.Property("name", th.StringType),
        th.Property("full_name", th.StringType),
        th.Property("description", th.StringType),
        th.Property("html_url", th.StringType),
        th.Property(
            "owner",
            th.ObjectType(
                th.Property("login", th.StringType),
                th.Property("id", th.IntegerType),
                th.Property("node_id", th.StringType),
                th.Property("type", th.StringType),
                th.Property("avatar_url", th.StringType),
                th.Property("html_url", th.StringType),
                th.Property("site_admin", th.BooleanType),
            ),
        ),
        th.Property(
            "license",
            th.ObjectType(
                th.Property("key", th.StringType),
                th.Property("name", th.StringType),
                th.Property("url", th.StringType),
                th.Property("spdx_id", th.StringType),
            ),
        ),
        th.Property("master_branch", th.StringType),
        th.Property("default_branch", th.StringType),
        th.Property("updated_at", th.DateTimeType),
        th.Property("created_at", th.DateTimeType),
        th.Property("pushed_at", th.DateTimeType),
        th.Property("git_url", th.StringType),
        th.Property("ssh_url", th.StringType),
        th.Property("clone_url", th.StringType),
        th.Property("homepage", th.StringType),
        th.Property("private", th.BooleanType),
        th.Property("archived", th.BooleanType),
        th.Property("disabled", th.BooleanType),
        th.Property("size", th.IntegerType),
        th.Property("stargazers_count", th.IntegerType),
        th.Property("fork", th.BooleanType),
        # These `_count` metrics appear to be duplicates but have valid data
        # and are documented: https://docs.github.com/en/rest/reference/search
        th.Property("forks", th.IntegerType),
        th.Property("forks_count", th.IntegerType),
        th.Property("watchers", th.IntegerType),
        th.Property("watchers_count", th.IntegerType),
        th.Property("open_issues", th.IntegerType),
        th.Property("network_count", th.IntegerType),
        th.Property("subscribers_count", th.IntegerType),
        th.Property("open_issues_count", th.IntegerType),
        th.Property("allow_squash_merge", th.BooleanType),
        th.Property("allow_merge_commit", th.BooleanType),
        th.Property("allow_rebase_merge", th.BooleanType),
        th.Property("allow_auto_merge", th.BooleanType),
        th.Property("delete_branch_on_merge", th.BooleanType),
        th.Property(
            "organization",
            th.ObjectType(
                th.Property("login", th.StringType),
                th.Property("id", th.IntegerType),
                th.Property("node_id", th.StringType),
                th.Property("avatar_url", th.StringType),
                th.Property("gravatar_id", th.StringType),
                th.Property("url", th.StringType),
                th.Property("html_url", th.StringType),
                th.Property("type", th.StringType),
                th.Property("site_admin", th.BooleanType),
            ),
        ),
    ).to_dict()


<<<<<<< HEAD
class EventsStream(GitHubStream):
    """
    Defines 'Events' stream.
    Issue events are fetched from the repository level (as opposed to per issue)
    to optimize for API quota usage.
    """

    name = "events"
    path = "/repos/{org}/{repo}/events"
    primary_keys = ["id"]
    replication_key = "created_at"
    parent_stream_type = RepositoryStream
    state_partitioning_keys = ["repo", "org"]
    ignore_parent_replication_key = False

    def get_records(self, context: Optional[dict] = None) -> Iterable[Dict[str, Any]]:
        """Return a generator of row-type dictionary objects.

        Each row emitted should be a dictionary of property names to their values.
        """
        if context and context.get("events", None) == 0:
            self.logger.debug(f"No events detected. Skipping '{self.name}' sync.")
            return []

        return super().get_records(context)

    def post_process(self, row: dict, context: Optional[dict] = None) -> dict:
        # TODO - We should think about the best approach to handle this. An alternative would be to do
        # a 'dumb' tap that just keeps the same schemas as GitHub without renaming these objects to "target_".
        row["target_repo"] = row.pop("repo", None)
        row["target_org"] = row.pop("org", None)
        return row

    schema = th.PropertiesList(
        th.Property("id", th.IntegerType),
        th.Property("type", th.StringType),
        th.Property("repo", th.StringType),
        th.Property("org", th.StringType),
        th.Property("public", th.BooleanType),
        th.Property("payload", th.StringType),
        th.Property("_sdc_repository", th.StringType),
        th.Property("created_at", th.DateTimeType),
        th.Property("distinct_size", th.IntegerType),
        th.Property("head", th.StringType),
        th.Property("push_id", th.IntegerType),
        th.Property("ref", th.StringType),
        th.Property("size", th.IntegerType),
        th.Property(
            "target_repo",
            th.ObjectType(
                th.Property("id", th.StringType),
                th.Property("name", th.StringType),
            )
        ),
        th.Property(
            "target_org",
            th.ObjectType(
                th.Property("id", th.StringType),
                th.Property("login", th.StringType),
            )
        ),
        th.Property(
            "actor",
            th.ObjectType(
                th.Property("id", th.IntegerType),
                th.Property("login", th.StringType),
                th.Property("display_login", th.StringType),
                th.Property("avatar_url", th.StringType),
                th.Property("gravatar_id", th.StringType),
                th.Property("url", th.StringType),
            ),
        ),
        th.Property(
            "payload",
            th.ObjectType(
                th.Property("before", th.StringType),
                th.Property("action", th.StringType),
                th.Property("comment", th.StringType),
                th.Property("issue", th.StringType),
                th.Property("description", th.StringType),
                th.Property("master_branch", th.StringType),
                th.Property("pusher_type", th.StringType),
                th.Property("ref", th.StringType),
                th.Property("ref_type", th.StringType),
                th.Property(
                    "commits",
                    th.ArrayType(
                        th.ObjectType(
                            th.Property(
                                "author",
                                th.ObjectType(
                                    th.Property("email", th.StringType),
                                    th.Property("name", th.StringType),
                                )
                            ),
                            th.Property("distinct", th.BooleanType),
                            th.Property("message", th.StringType),
                            th.Property("sha", th.StringType),
                            th.Property("url", th.StringType),
                        ),
                    ),
                ),
=======
class ReadmeStream(GitHubStream):
    name = "readme"
    path = "/repos/{org}/{repo}/readme"
    primary_keys = ["repo", "org"]
    parent_stream_type = RepositoryStream
    ignore_parent_replication_key = False
    state_partitioning_keys = ["repo", "org"]

    def parse_response(self, response: requests.Response) -> Iterable[dict]:
        return [response.json()]

    schema = th.PropertiesList(
        # Parent Keys
        th.Property("repo", th.StringType),
        th.Property("org", th.StringType),
        # README Keys
        th.Property("type", th.StringType),
        th.Property("encoding", th.StringType),
        th.Property("size", th.IntegerType),
        th.Property("name", th.StringType),
        th.Property("path", th.StringType),
        th.Property("content", th.StringType),
        th.Property("sha", th.StringType),
        th.Property("url", th.StringType),
        th.Property("git_url", th.StringType),
        th.Property("html_url", th.StringType),
        th.Property("download_url", th.StringType),
        th.Property(
            "_links",
            th.ObjectType(
                th.Property("git", th.StringType),
                th.Property("self", th.StringType),
                th.Property("html", th.StringType),
>>>>>>> d52646c2
            ),
        ),
    ).to_dict()


class IssuesStream(GitHubStream):
    """Defines 'Issues' stream."""

    name = "issues"
    path = "/repos/{org}/{repo}/issues"
    primary_keys = ["id"]
    replication_key = "updated_at"
    parent_stream_type = RepositoryStream
    ignore_parent_replication_key = False
    state_partitioning_keys = ["repo", "org"]

    def get_child_context(self, record: dict, context: Optional[dict]) -> dict:
        """Return a child context object from the record and optional provided context.

        By default, will return context if provided and otherwise the record dict.
        Developers may override this behavior to send specific information to child
        streams for context.
        """
        if context is None:
            raise ValueError("Issue stream should not have blank context.")

        context["issue_number"] = record["number"]
        context["comments"] = record["comments"]  # If zero, comments can be skipped
        return context

    @property
    def http_headers(self) -> dict:
        """Return the http headers needed.

        Overridden to use beta endpoint which includes reactions as described here:
        https://developer.github.com/changes/2016-05-12-reactions-api-preview/
        """
        headers = super().http_headers
        headers["Accept"] = "application/vnd.github.squirrel-girl-preview"
        return headers

    schema = th.PropertiesList(
        th.Property("id", th.IntegerType),
        th.Property("node_id", th.StringType),
        th.Property("url", th.StringType),
        th.Property("html_url", th.StringType),
        th.Property("repo", th.StringType),
        th.Property("org", th.StringType),
        th.Property("number", th.IntegerType),
        th.Property("updated_at", th.DateTimeType),
        th.Property("created_at", th.DateTimeType),
        th.Property("closed_at", th.DateTimeType),
        th.Property("state", th.StringType),
        th.Property("title", th.StringType),
        th.Property("comments", th.IntegerType),
        th.Property("author_association", th.StringType),
        th.Property("body", th.StringType),
        th.Property(
            "user",
            th.ObjectType(
                th.Property("login", th.StringType),
                th.Property("id", th.IntegerType),
                th.Property("node_id", th.StringType),
                th.Property("avatar_url", th.StringType),
                th.Property("gravatar_id", th.StringType),
                th.Property("html_url", th.StringType),
                th.Property("type", th.StringType),
                th.Property("site_admin", th.BooleanType),
            ),
        ),
        th.Property(
            "labels",
            th.ArrayType(
                th.ObjectType(
                    th.Property("id", th.IntegerType),
                    th.Property("node_id", th.StringType),
                    th.Property("url", th.StringType),
                    th.Property("name", th.StringType),
                    th.Property("description", th.StringType),
                    th.Property("color", th.StringType),
                    th.Property("default", th.BooleanType),
                ),
            ),
        ),
        th.Property(
            "assignee",
            th.ObjectType(
                th.Property("login", th.StringType),
                th.Property("id", th.IntegerType),
                th.Property("node_id", th.StringType),
                th.Property("avatar_url", th.StringType),
                th.Property("gravatar_id", th.StringType),
                th.Property("html_url", th.StringType),
                th.Property("type", th.StringType),
                th.Property("site_admin", th.BooleanType),
            ),
        ),
        th.Property(
            "assignees",
            th.ArrayType(
                th.ObjectType(
                    th.Property("login", th.StringType),
                    th.Property("id", th.IntegerType),
                    th.Property("node_id", th.StringType),
                    th.Property("avatar_url", th.StringType),
                    th.Property("gravatar_id", th.StringType),
                    th.Property("html_url", th.StringType),
                    th.Property("type", th.StringType),
                    th.Property("site_admin", th.BooleanType),
                ),
            ),
        ),
        th.Property(
            "milestone",
            th.ObjectType(
                th.Property("html_url", th.StringType),
                th.Property("node_id", th.StringType),
                th.Property("id", th.IntegerType),
                th.Property("number", th.IntegerType),
                th.Property("state", th.StringType),
                th.Property("title", th.StringType),
                th.Property("description", th.StringType),
                th.Property(
                    "creator",
                    th.ObjectType(
                        th.Property("login", th.StringType),
                        th.Property("id", th.IntegerType),
                        th.Property("node_id", th.StringType),
                        th.Property("avatar_url", th.StringType),
                        th.Property("gravatar_id", th.StringType),
                        th.Property("html_url", th.StringType),
                        th.Property("type", th.StringType),
                        th.Property("site_admin", th.BooleanType),
                    ),
                ),
                th.Property("open_issues", th.IntegerType),
                th.Property("closed_issues", th.IntegerType),
                th.Property("created_at", th.DateTimeType),
                th.Property("updated_at", th.DateTimeType),
                th.Property("closed_at", th.DateTimeType),
                th.Property("due_on", th.DateTimeType),
            ),
        ),
        th.Property("locked", th.BooleanType),
        th.Property(
            "pull_request",
            th.ObjectType(
                th.Property("html_url", th.StringType),
                th.Property("url", th.StringType),
                th.Property("diff_url", th.StringType),
                th.Property("patch_url", th.StringType),
            ),
        ),
    ).to_dict()


class IssueCommentsStream(GitHubStream):
    """
    Defines 'IssueComments' stream.
    Issue comments are fetched from the repository level (as opposed to per issue)
    to optimize for API quota usage.
    """

    name = "issue_comments"
    path = "/repos/{org}/{repo}/issues/comments"
    primary_keys = ["id"]
    replication_key = "updated_at"
    parent_stream_type = RepositoryStream
    state_partitioning_keys = ["repo", "org"]
    ignore_parent_replication_key = False

    def get_records(self, context: Optional[dict] = None) -> Iterable[Dict[str, Any]]:
        """Return a generator of row-type dictionary objects.

        Each row emitted should be a dictionary of property names to their values.
        """
        if context and context.get("comments", None) == 0:
            self.logger.debug(f"No comments detected. Skipping '{self.name}' sync.")
            return []

        return super().get_records(context)

    def post_process(self, row: dict, context: Optional[dict] = None) -> dict:
        row["issue_number"] = int(row["issue_url"].split("/")[-1])
        return row

    schema = th.PropertiesList(
        th.Property("id", th.IntegerType),
        th.Property("node_id", th.StringType),
        th.Property("issue_number", th.IntegerType),
        th.Property("repo", th.StringType),
        th.Property("org", th.StringType),
        th.Property("issue_url", th.StringType),
        th.Property("updated_at", th.DateTimeType),
        th.Property("created_at", th.DateTimeType),
        th.Property("author_association", th.StringType),
        th.Property("body", th.StringType),
        th.Property(
            "user",
            th.ObjectType(
                th.Property("login", th.StringType),
                th.Property("id", th.IntegerType),
                th.Property("node_id", th.StringType),
                th.Property("avatar_url", th.StringType),
                th.Property("gravatar_id", th.StringType),
                th.Property("html_url", th.StringType),
                th.Property("type", th.StringType),
                th.Property("site_admin", th.BooleanType),
            ),
        ),
    ).to_dict()


class IssueEventsStream(GitHubStream):
    """
    Defines 'IssueEvents' stream.
    Issue events are fetched from the repository level (as opposed to per issue)
    to optimize for API quota usage.
    """

    name = "issue_events"
    path = "/repos/{org}/{repo}/issues/events"
    primary_keys = ["id"]
    replication_key = "created_at"
    parent_stream_type = RepositoryStream
    state_partitioning_keys = ["repo", "org"]
    ignore_parent_replication_key = False

    def get_records(self, context: Optional[dict] = None) -> Iterable[Dict[str, Any]]:
        """Return a generator of row-type dictionary objects.

        Each row emitted should be a dictionary of property names to their values.
        """
        if context and context.get("events", None) == 0:
            self.logger.debug(f"No events detected. Skipping '{self.name}' sync.")
            return []

        return super().get_records(context)

    def post_process(self, row: dict, context: Optional[dict] = None) -> dict:
        row["issue_number"] = int(row["issue"]["number"])
        row["issue_url"] = row["issue"]["url"]
        return row

    schema = th.PropertiesList(
        th.Property("id", th.IntegerType),
        th.Property("node_id", th.StringType),
        th.Property("repo", th.StringType),
        th.Property("org", th.StringType),
        th.Property("issue_number", th.IntegerType),
        th.Property("issue_url", th.StringType),
        th.Property("event", th.StringType),
        th.Property("commit_id", th.StringType),
        th.Property("commit_url", th.StringType),
        th.Property("created_at", th.DateTimeType),
        th.Property(
            "actor",
            th.ObjectType(
                th.Property("login", th.StringType),
                th.Property("id", th.IntegerType),
                th.Property("node_id", th.StringType),
                th.Property("avatar_url", th.StringType),
                th.Property("gravatar_id", th.StringType),
                th.Property("html_url", th.StringType),
                th.Property("type", th.StringType),
                th.Property("site_admin", th.BooleanType),
            ),
        ),
    ).to_dict()<|MERGE_RESOLUTION|>--- conflicted
+++ resolved
@@ -157,7 +157,44 @@
     ).to_dict()
 
 
-<<<<<<< HEAD
+class ReadmeStream(GitHubStream):
+    name = "readme"
+    path = "/repos/{org}/{repo}/readme"
+    primary_keys = ["repo", "org"]
+    parent_stream_type = RepositoryStream
+    ignore_parent_replication_key = False
+    state_partitioning_keys = ["repo", "org"]
+
+    def parse_response(self, response: requests.Response) -> Iterable[dict]:
+        return [response.json()]
+
+    schema = th.PropertiesList(
+        # Parent Keys
+        th.Property("repo", th.StringType),
+        th.Property("org", th.StringType),
+        # README Keys
+        th.Property("type", th.StringType),
+        th.Property("encoding", th.StringType),
+        th.Property("size", th.IntegerType),
+        th.Property("name", th.StringType),
+        th.Property("path", th.StringType),
+        th.Property("content", th.StringType),
+        th.Property("sha", th.StringType),
+        th.Property("url", th.StringType),
+        th.Property("git_url", th.StringType),
+        th.Property("html_url", th.StringType),
+        th.Property("download_url", th.StringType),
+        th.Property(
+            "_links",
+            th.ObjectType(
+                th.Property("git", th.StringType),
+                th.Property("self", th.StringType),
+                th.Property("html", th.StringType),
+            ),
+        ),
+    ).to_dict()
+
+
 class EventsStream(GitHubStream):
     """
     Defines 'Events' stream.
@@ -260,41 +297,6 @@
                         ),
                     ),
                 ),
-=======
-class ReadmeStream(GitHubStream):
-    name = "readme"
-    path = "/repos/{org}/{repo}/readme"
-    primary_keys = ["repo", "org"]
-    parent_stream_type = RepositoryStream
-    ignore_parent_replication_key = False
-    state_partitioning_keys = ["repo", "org"]
-
-    def parse_response(self, response: requests.Response) -> Iterable[dict]:
-        return [response.json()]
-
-    schema = th.PropertiesList(
-        # Parent Keys
-        th.Property("repo", th.StringType),
-        th.Property("org", th.StringType),
-        # README Keys
-        th.Property("type", th.StringType),
-        th.Property("encoding", th.StringType),
-        th.Property("size", th.IntegerType),
-        th.Property("name", th.StringType),
-        th.Property("path", th.StringType),
-        th.Property("content", th.StringType),
-        th.Property("sha", th.StringType),
-        th.Property("url", th.StringType),
-        th.Property("git_url", th.StringType),
-        th.Property("html_url", th.StringType),
-        th.Property("download_url", th.StringType),
-        th.Property(
-            "_links",
-            th.ObjectType(
-                th.Property("git", th.StringType),
-                th.Property("self", th.StringType),
-                th.Property("html", th.StringType),
->>>>>>> d52646c2
             ),
         ),
     ).to_dict()
