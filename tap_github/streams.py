--- conflicted
+++ resolved
@@ -608,13 +608,8 @@
         return super().get_records(context)
 
     def post_process(self, row: dict, context: Optional[dict] = None) -> dict:
-<<<<<<< HEAD
         row["issue_number"] = int(row["issue"].pop("number"))
         row["issue_url"] = row["issue"].pop("url")
-=======
-        row["issue_number"] = int(row["issue"]["number"])
-        row["issue_url"] = row["issue"]["url"]
->>>>>>> a136ef0f
         return row
 
     schema = th.PropertiesList(
