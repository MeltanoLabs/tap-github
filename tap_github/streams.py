"""Stream type classes for tap-github."""

import requests
<<<<<<< HEAD

=======
>>>>>>> 8234f3c9
from typing import Any, Dict, Iterable, List, Optional
from singer_sdk import typing as th  # JSON Schema typing helpers

from tap_github.client import GitHubStream

VALID_REPO_QUERIES = {"repositories", "organizations", "searches"}


class RepositoryStream(GitHubStream):
    """Defines 'Repository' stream."""

    # Search API max: 100 per page, 1,000 total
    MAX_PER_PAGE = 100
    MAX_RESULTS_LIMIT = 1000

    name = "repositories"

    def get_url_params(
        self, context: Optional[dict], next_page_token: Optional[Any]
    ) -> Dict[str, Any]:
        """Return a dictionary of values to be used in URL parameterization."""
        assert context is not None, f"Context cannot be empty for '{self.name}' stream."
        params = super().get_url_params(context, next_page_token)
        if "search_query" in context:
            # we're in search mode
            params["q"] = context["search_query"]

        return params

    @property
    def path(self) -> str:  # type: ignore
        """Return the API endpoint path."""
        if len(VALID_REPO_QUERIES.intersection(self.config)) != 1:
            raise ValueError(
                "This tap requires one and only one of the following path options: "
                "search, repositories or organizations"
            )

        if "searches" in self.config:
            return "/search/repositories"
        elif "repositories" in self.config:
            # the `repo` and `org` args will be parsed from the partition's `context`
            return "/repos/{org}/{repo}"
        elif "organizations" in self.config:
            return "/orgs/{org}/repos"

    @property
    def records_jsonpath(self) -> str:  # type: ignore
        if "searches" in self.config:
            return "$.items[*]"
        else:
            return "$[*]"

    @property
    def partitions(self) -> Optional[List[Dict]]:
        """Return a list of partitions."""
        if "searches" in self.config:
            return [
                {"search_name": s["name"], "search_query": s["query"]}
                for s in self.config["searches"]
            ]
        if "repositories" in self.config:
            split_repo_names = map(lambda s: s.split("/"), self.config["repositories"])
            return [{"org": r[0], "repo": r[1]} for r in split_repo_names]
        if "organizations" in self.config:
            return [{"org": org} for org in self.config["organizations"]]
        return None

    def get_child_context(self, record: dict, context: Optional[dict]) -> dict:
        """Return a child context object from the record and optional provided context.

        By default, will return context if provided and otherwise the record dict.
        Developers may override this behavior to send specific information to child
        streams for context.
        """
        return {
            "org": record["owner"]["login"],
            "repo": record["name"],
        }

    schema = th.PropertiesList(
        th.Property("search_name", th.StringType),
        th.Property("search_query", th.StringType),
        th.Property("id", th.IntegerType),
        th.Property("node_id", th.StringType),
        th.Property("repo", th.StringType),
        th.Property("org", th.StringType),
        th.Property("name", th.StringType),
        th.Property("full_name", th.StringType),
        th.Property("description", th.StringType),
        th.Property("html_url", th.StringType),
        th.Property(
            "owner",
            th.ObjectType(
                th.Property("login", th.StringType),
                th.Property("id", th.IntegerType),
                th.Property("node_id", th.StringType),
                th.Property("type", th.StringType),
                th.Property("avatar_url", th.StringType),
                th.Property("html_url", th.StringType),
                th.Property("site_admin", th.BooleanType),
            ),
        ),
        th.Property(
            "license",
            th.ObjectType(
                th.Property("key", th.StringType),
                th.Property("name", th.StringType),
                th.Property("url", th.StringType),
                th.Property("spdx_id", th.StringType),
            ),
        ),
        th.Property("master_branch", th.StringType),
        th.Property("default_branch", th.StringType),
        th.Property("updated_at", th.DateTimeType),
        th.Property("created_at", th.DateTimeType),
        th.Property("pushed_at", th.DateTimeType),
        th.Property("git_url", th.StringType),
        th.Property("ssh_url", th.StringType),
        th.Property("clone_url", th.StringType),
        th.Property("homepage", th.StringType),
        th.Property("private", th.BooleanType),
        th.Property("archived", th.BooleanType),
        th.Property("disabled", th.BooleanType),
        th.Property("size", th.IntegerType),
        th.Property("stargazers_count", th.IntegerType),
        th.Property("fork", th.BooleanType),
        # These `_count` metrics appear to be duplicates but have valid data
        # and are documented: https://docs.github.com/en/rest/reference/search
        th.Property("forks", th.IntegerType),
        th.Property("forks_count", th.IntegerType),
        th.Property("watchers", th.IntegerType),
        th.Property("watchers_count", th.IntegerType),
        th.Property("open_issues", th.IntegerType),
        th.Property("network_count", th.IntegerType),
        th.Property("subscribers_count", th.IntegerType),
        th.Property("open_issues_count", th.IntegerType),
        th.Property("allow_squash_merge", th.BooleanType),
        th.Property("allow_merge_commit", th.BooleanType),
        th.Property("allow_rebase_merge", th.BooleanType),
        th.Property("allow_auto_merge", th.BooleanType),
        th.Property("delete_branch_on_merge", th.BooleanType),
        th.Property(
            "organization",
            th.ObjectType(
                th.Property("login", th.StringType),
                th.Property("id", th.IntegerType),
                th.Property("node_id", th.StringType),
                th.Property("avatar_url", th.StringType),
                th.Property("gravatar_id", th.StringType),
                th.Property("url", th.StringType),
                th.Property("html_url", th.StringType),
                th.Property("type", th.StringType),
                th.Property("site_admin", th.BooleanType),
            ),
        ),
    ).to_dict()


class ReadmeStream(GitHubStream):
    name = "readme"
    path = "/repos/{org}/{repo}/readme"
    primary_keys = ["repo", "org"]
    parent_stream_type = RepositoryStream
    ignore_parent_replication_key = False
    state_partitioning_keys = ["repo", "org"]
    tolerated_http_errors = [404]

    schema = th.PropertiesList(
        # Parent Keys
        th.Property("repo", th.StringType),
        th.Property("org", th.StringType),
        # README Keys
        th.Property("type", th.StringType),
        th.Property("encoding", th.StringType),
        th.Property("size", th.IntegerType),
        th.Property("name", th.StringType),
        th.Property("path", th.StringType),
        th.Property("content", th.StringType),
        th.Property("sha", th.StringType),
        th.Property("url", th.StringType),
        th.Property("git_url", th.StringType),
        th.Property("html_url", th.StringType),
        th.Property("download_url", th.StringType),
        th.Property(
            "_links",
            th.ObjectType(
                th.Property("git", th.StringType),
                th.Property("self", th.StringType),
                th.Property("html", th.StringType),
            ),
        ),
    ).to_dict()


class CommunityProfileStream(GitHubStream):
    """Defines 'CommunityProfile' stream."""

    name = "community_profile"
    path = "/repos/{org}/{repo}/community/profile"
    primary_keys = ["repo", "org"]
    parent_stream_type = RepositoryStream
    ignore_parent_replication_key = False
    state_partitioning_keys = ["repo", "org"]
    tolerated_http_errors = [404]

    schema = th.PropertiesList(
        # Parent Keys
        th.Property("repo", th.StringType),
        th.Property("org", th.StringType),
        # Community Profile
        th.Property("health_percentage", th.IntegerType),
        th.Property("description", th.StringType),
        th.Property("documentation", th.StringType),
        th.Property("updated_at", th.DateTimeType),
        th.Property("content_reports_enabled", th.BooleanType),
        th.Property(
            "files",
            th.ObjectType(
                th.Property(
                    "code_of_conduct",
                    th.ObjectType(
                        th.Property("key", th.StringType),
                        th.Property("name", th.StringType),
                        th.Property("html_url", th.StringType),
                        th.Property("url", th.StringType),
                    ),
                ),
                th.Property(
                    "code_of_conduct_file",
                    th.ObjectType(
                        th.Property("url", th.StringType),
                        th.Property("html_url", th.StringType),
                    ),
                ),
                th.Property(
                    "contributing",
                    th.ObjectType(
                        th.Property("url", th.StringType),
                        th.Property("html_url", th.StringType),
                    ),
                ),
                th.Property(
                    "issue_template",
                    th.ObjectType(
                        th.Property("url", th.StringType),
                        th.Property("html_url", th.StringType),
                    ),
                ),
                th.Property(
                    "pull_request_template",
                    th.ObjectType(
                        th.Property("url", th.StringType),
                        th.Property("html_url", th.StringType),
                    ),
                ),
                th.Property(
                    "license",
                    th.ObjectType(
                        th.Property("key", th.StringType),
                        th.Property("name", th.StringType),
                        th.Property("spdx_id", th.StringType),
                        th.Property("node_id", th.StringType),
                        th.Property("html_url", th.StringType),
                        th.Property("url", th.StringType),
                    ),
                ),
                th.Property(
                    "readme",
                    th.ObjectType(
                        th.Property("url", th.StringType),
                        th.Property("html_url", th.StringType),
                    ),
                ),
            ),
        ),
    ).to_dict()


class LanguagesStream(GitHubStream):
    name = "languages"
    path = "/repos/{org}/{repo}/languages"
    primary_keys = ["repo", "org", "language_name"]
    parent_stream_type = RepositoryStream
    ignore_parent_replication_key = False
    state_partitioning_keys = ["repo", "org"]

    def parse_response(self, response: requests.Response) -> Iterable[dict]:
        """Parse the language response and reformat to return as an iterator of [{language_name: Python, bytes: 23}]."""
        if response.status_code in self.tolerated_http_errors:
            return []

        languages_json = response.json()
        for key, value in languages_json.items():
            yield {"language_name": key, "bytes": value}

    schema = th.PropertiesList(
        # Parent Keys
        th.Property("repo", th.StringType),
        th.Property("org", th.StringType),
        # A list of languages parsed by GitHub is available here:
        # https://github.com/github/linguist/blob/master/lib/linguist/languages.yml
        th.Property("language_name", th.StringType),
        th.Property("bytes", th.IntegerType),
    ).to_dict()


class IssuesStream(GitHubStream):
    """Defines 'Issues' stream which returns Issues and PRs following GitHub's API convention."""

    name = "issues"
    path = "/repos/{org}/{repo}/issues"
    primary_keys = ["id"]
    replication_key = "updated_at"
    parent_stream_type = RepositoryStream
    ignore_parent_replication_key = False
    state_partitioning_keys = ["repo", "org"]

    def get_url_params(
        self, context: Optional[dict], next_page_token: Optional[Any]
    ) -> Dict[str, Any]:
        """Return a dictionary of values to be used in URL parameterization."""
        assert context is not None, f"Context cannot be empty for '{self.name}' stream."
        params = super().get_url_params(context, next_page_token)
        # Fetch all issues and PRs, regardless of state (OPEN, CLOSED, MERGED).
        # To exclude PRs from the issues stream, you can use the Stream Maps in the config.
        # {
        #     // ..
        #     "stream_maps": {
        #         "issues": {
        #             "__filter__": "record['type'] = 'issue'"
        #         }
        #     }
        # }
        params["state"] = "all"
        return params

    @property
    def http_headers(self) -> dict:
        """Return the http headers needed.

        Overridden to use beta endpoint which includes reactions as described here:
        https://developer.github.com/changes/2016-05-12-reactions-api-preview/
        """
        headers = super().http_headers
        headers["Accept"] = "application/vnd.github.squirrel-girl-preview"
        return headers

    def post_process(self, row: dict, context: Optional[dict] = None) -> dict:
        row["type"] = "pull_request" if "pull_request" in row else "issue"
        if row["body"] is not None:
            # some issue bodies include control characters such as \x00
            # that some targets (such as postgresql) choke on. This ensures
            # such chars are removed from the data before we pass it on to
            # the target
            row["body"] = row["body"].encode("utf-8", errors="ignore")
        return row

    schema = th.PropertiesList(
        th.Property("id", th.IntegerType),
        th.Property("node_id", th.StringType),
        th.Property("url", th.StringType),
        th.Property("html_url", th.StringType),
        th.Property("repo", th.StringType),
        th.Property("org", th.StringType),
        th.Property("number", th.IntegerType),
        th.Property("updated_at", th.DateTimeType),
        th.Property("created_at", th.DateTimeType),
        th.Property("closed_at", th.DateTimeType),
        th.Property("state", th.StringType),
        th.Property("title", th.StringType),
        th.Property("comments", th.IntegerType),
        th.Property("author_association", th.StringType),
        th.Property("body", th.StringType),
        th.Property("type", th.StringType),
        th.Property(
            "user",
            th.ObjectType(
                th.Property("login", th.StringType),
                th.Property("id", th.IntegerType),
                th.Property("node_id", th.StringType),
                th.Property("avatar_url", th.StringType),
                th.Property("gravatar_id", th.StringType),
                th.Property("html_url", th.StringType),
                th.Property("type", th.StringType),
                th.Property("site_admin", th.BooleanType),
            ),
        ),
        th.Property(
            "labels",
            th.ArrayType(
                th.ObjectType(
                    th.Property("id", th.IntegerType),
                    th.Property("node_id", th.StringType),
                    th.Property("url", th.StringType),
                    th.Property("name", th.StringType),
                    th.Property("description", th.StringType),
                    th.Property("color", th.StringType),
                    th.Property("default", th.BooleanType),
                ),
            ),
        ),
        th.Property(
            "reactions",
            th.ObjectType(
                th.Property("url", th.StringType),
                th.Property("total_count", th.IntegerType),
                th.Property("+1", th.IntegerType),
                th.Property("-1", th.IntegerType),
                th.Property("laugh", th.IntegerType),
                th.Property("hooray", th.IntegerType),
                th.Property("confused", th.IntegerType),
                th.Property("heart", th.IntegerType),
                th.Property("rocket", th.IntegerType),
                th.Property("eyes", th.IntegerType),
            ),
        ),
        th.Property(
            "assignee",
            th.ObjectType(
                th.Property("login", th.StringType),
                th.Property("id", th.IntegerType),
                th.Property("node_id", th.StringType),
                th.Property("avatar_url", th.StringType),
                th.Property("gravatar_id", th.StringType),
                th.Property("html_url", th.StringType),
                th.Property("type", th.StringType),
                th.Property("site_admin", th.BooleanType),
            ),
        ),
        th.Property(
            "assignees",
            th.ArrayType(
                th.ObjectType(
                    th.Property("login", th.StringType),
                    th.Property("id", th.IntegerType),
                    th.Property("node_id", th.StringType),
                    th.Property("avatar_url", th.StringType),
                    th.Property("gravatar_id", th.StringType),
                    th.Property("html_url", th.StringType),
                    th.Property("type", th.StringType),
                    th.Property("site_admin", th.BooleanType),
                ),
            ),
        ),
        th.Property(
            "milestone",
            th.ObjectType(
                th.Property("html_url", th.StringType),
                th.Property("node_id", th.StringType),
                th.Property("id", th.IntegerType),
                th.Property("number", th.IntegerType),
                th.Property("state", th.StringType),
                th.Property("title", th.StringType),
                th.Property("description", th.StringType),
                th.Property(
                    "creator",
                    th.ObjectType(
                        th.Property("login", th.StringType),
                        th.Property("id", th.IntegerType),
                        th.Property("node_id", th.StringType),
                        th.Property("avatar_url", th.StringType),
                        th.Property("gravatar_id", th.StringType),
                        th.Property("html_url", th.StringType),
                        th.Property("type", th.StringType),
                        th.Property("site_admin", th.BooleanType),
                    ),
                ),
                th.Property("open_issues", th.IntegerType),
                th.Property("closed_issues", th.IntegerType),
                th.Property("created_at", th.DateTimeType),
                th.Property("updated_at", th.DateTimeType),
                th.Property("closed_at", th.DateTimeType),
                th.Property("due_on", th.DateTimeType),
            ),
        ),
        th.Property("locked", th.BooleanType),
        th.Property(
            "pull_request",
            th.ObjectType(
                th.Property("html_url", th.StringType),
                th.Property("url", th.StringType),
                th.Property("diff_url", th.StringType),
                th.Property("patch_url", th.StringType),
            ),
        ),
    ).to_dict()


class IssueCommentsStream(GitHubStream):
    """
    Defines 'IssueComments' stream.
    Issue comments are fetched from the repository level (as opposed to per issue)
    to optimize for API quota usage.
    """

    name = "issue_comments"
    path = "/repos/{org}/{repo}/issues/comments"
    primary_keys = ["id"]
    replication_key = "updated_at"
    parent_stream_type = RepositoryStream
    state_partitioning_keys = ["repo", "org"]
    ignore_parent_replication_key = False

    def get_records(self, context: Optional[dict] = None) -> Iterable[Dict[str, Any]]:
        """Return a generator of row-type dictionary objects.

        Each row emitted should be a dictionary of property names to their values.
        """
        if context and context.get("comments", None) == 0:
            self.logger.debug(f"No comments detected. Skipping '{self.name}' sync.")
            return []

        return super().get_records(context)

    def post_process(self, row: dict, context: Optional[dict] = None) -> dict:
        row["issue_number"] = int(row["issue_url"].split("/")[-1])
        return row

    schema = th.PropertiesList(
        th.Property("id", th.IntegerType),
        th.Property("node_id", th.StringType),
        th.Property("issue_number", th.IntegerType),
        th.Property("repo", th.StringType),
        th.Property("org", th.StringType),
        th.Property("issue_url", th.StringType),
        th.Property("updated_at", th.DateTimeType),
        th.Property("created_at", th.DateTimeType),
        th.Property("author_association", th.StringType),
        th.Property("body", th.StringType),
        th.Property(
            "user",
            th.ObjectType(
                th.Property("login", th.StringType),
                th.Property("id", th.IntegerType),
                th.Property("node_id", th.StringType),
                th.Property("avatar_url", th.StringType),
                th.Property("gravatar_id", th.StringType),
                th.Property("html_url", th.StringType),
                th.Property("type", th.StringType),
                th.Property("site_admin", th.BooleanType),
            ),
        ),
    ).to_dict()


class IssueEventsStream(GitHubStream):
    """
    Defines 'IssueEvents' stream.
    Issue events are fetched from the repository level (as opposed to per issue)
    to optimize for API quota usage.
    """

    name = "issue_events"
    path = "/repos/{org}/{repo}/issues/events"
    primary_keys = ["id"]
    replication_key = "created_at"
    parent_stream_type = RepositoryStream
    state_partitioning_keys = ["repo", "org"]
    ignore_parent_replication_key = False

    def get_records(self, context: Optional[dict] = None) -> Iterable[Dict[str, Any]]:
        """Return a generator of row-type dictionary objects.

        Each row emitted should be a dictionary of property names to their values.
        """
        if context and context.get("events", None) == 0:
            self.logger.debug(f"No events detected. Skipping '{self.name}' sync.")
            return []

        return super().get_records(context)

    def post_process(self, row: dict, context: Optional[dict] = None) -> dict:
        row["issue_number"] = int(row["issue"].pop("number"))
        row["issue_url"] = row["issue"].pop("url")
        return row

    schema = th.PropertiesList(
        th.Property("id", th.IntegerType),
        th.Property("node_id", th.StringType),
        th.Property("repo", th.StringType),
        th.Property("org", th.StringType),
        th.Property("issue_number", th.IntegerType),
        th.Property("issue_url", th.StringType),
        th.Property("event", th.StringType),
        th.Property("commit_id", th.StringType),
        th.Property("commit_url", th.StringType),
        th.Property("created_at", th.DateTimeType),
        th.Property(
            "actor",
            th.ObjectType(
                th.Property("login", th.StringType),
                th.Property("id", th.IntegerType),
                th.Property("node_id", th.StringType),
                th.Property("avatar_url", th.StringType),
                th.Property("gravatar_id", th.StringType),
                th.Property("html_url", th.StringType),
                th.Property("type", th.StringType),
                th.Property("site_admin", th.BooleanType),
            ),
        ),
    ).to_dict()


class CommitsStream(GitHubStream):
    """
    Defines the 'Commits' stream.
    The stream is fetched per repository to maximize optimize for API quota
    usage.
    """

    name = "commits"
    path = "/repos/{org}/{repo}/commits"
    primary_keys = ["node_id"]
    replication_key = "commit_timestamp"
    parent_stream_type = RepositoryStream
    state_partitioning_keys = ["repo", "org"]
    ignore_parent_replication_key = True

    def post_process(self, row: dict, context: Optional[dict] = None) -> dict:
        """
        Add a timestamp top-level field to be used as state replication key.
        It's not clear from github's API docs which time (author or committer)
        is used to compare to the `since` argument that the endpoint supports.
        """
        row["commit_timestamp"] = row["commit"]["committer"]["date"]
        return row

    schema = th.PropertiesList(
        th.Property("node_id", th.StringType),
        th.Property("url", th.StringType),
        th.Property("sha", th.StringType),
        th.Property("html_url", th.StringType),
        th.Property("commit_timestamp", th.DateTimeType),
        th.Property(
            "commit",
            th.ObjectType(
                th.Property(
                    "author",
                    th.ObjectType(
                        th.Property("name", th.StringType),
                        th.Property("email", th.StringType),
                        th.Property("date", th.DateTimeType),
                    ),
                ),
                th.Property(
                    "committer",
                    th.ObjectType(
                        th.Property("name", th.StringType),
                        th.Property("email", th.StringType),
                        th.Property("date", th.DateTimeType),
                    ),
                ),
                th.Property("message", th.StringType),
                th.Property(
                    "tree",
                    th.ObjectType(
                        th.Property("url", th.StringType),
                        th.Property("sha", th.StringType),
                    ),
                ),
                th.Property(
                    "verification",
                    th.ObjectType(
                        th.Property("verified", th.BooleanType),
                        th.Property("reason", th.StringType),
                        th.Property("signature", th.StringType),
                        th.Property("payload", th.StringType),
                    ),
                ),
            ),
        ),
        th.Property(
            "author",
            th.ObjectType(
                th.Property("login", th.StringType),
                th.Property("id", th.IntegerType),
                th.Property("node_id", th.StringType),
                th.Property("avatar_url", th.StringType),
                th.Property("gravatar_id", th.StringType),
                th.Property("html_url", th.StringType),
                th.Property("type", th.StringType),
                th.Property("site_admin", th.BooleanType),
            ),
        ),
        th.Property(
            "committer",
            th.ObjectType(
                th.Property("login", th.StringType),
                th.Property("id", th.IntegerType),
                th.Property("node_id", th.StringType),
                th.Property("avatar_url", th.StringType),
                th.Property("gravatar_id", th.StringType),
                th.Property("html_url", th.StringType),
                th.Property("type", th.StringType),
                th.Property("site_admin", th.BooleanType),
            ),
        ),
    ).to_dict()


class PullRequestsStream(GitHubStream):
    """Defines 'PullRequests' stream."""

    name = "pull_requests"
    path = "/repos/{org}/{repo}/pulls"
    primary_keys = ["id"]
    replication_key = "updated_at"
    parent_stream_type = RepositoryStream
    ignore_parent_replication_key = False
    state_partitioning_keys = ["repo", "org"]

    def get_url_params(
        self, context: Optional[dict], next_page_token: Optional[Any]
    ) -> Dict[str, Any]:
        """Return a dictionary of values to be used in URL parameterization."""
        assert context is not None, f"Context cannot be empty for '{self.name}' stream."
        params = super().get_url_params(context, next_page_token)
        # Fetch all pull requests regardless of state (OPEN, CLOSED, MERGED).
        params["state"] = "all"
        return params

    @property
    def http_headers(self) -> dict:
        """Return the http headers needed.

        Overridden to use beta endpoint which includes reactions as described here:
        https://developer.github.com/changes/2016-05-12-reactions-api-preview/
        """
        headers = super().http_headers
        headers["Accept"] = "application/vnd.github.squirrel-girl-preview"
        return headers

    schema = th.PropertiesList(
        # Parent keys
        th.Property("repo", th.StringType),
        th.Property("org", th.StringType),
        # PR keys
        th.Property("id", th.IntegerType),
        th.Property("node_id", th.StringType),
        th.Property("url", th.StringType),
        th.Property("html_url", th.StringType),
        th.Property("diff_url", th.StringType),
        th.Property("patch_url", th.StringType),
        th.Property("number", th.IntegerType),
        th.Property("updated_at", th.DateTimeType),
        th.Property("created_at", th.DateTimeType),
        th.Property("closed_at", th.DateTimeType),
        th.Property("merged_at", th.DateTimeType),
        th.Property("state", th.StringType),
        th.Property("title", th.StringType),
        th.Property("locked", th.BooleanType),
        th.Property("comments", th.IntegerType),
        th.Property("author_association", th.StringType),
        th.Property("body", th.StringType),
        th.Property("merge_commit_sha", th.StringType),
        th.Property("draft", th.BooleanType),
        th.Property("commits_url", th.StringType),
        th.Property("review_comments_url", th.StringType),
        th.Property("review_comment_url", th.StringType),
        th.Property("comments_url", th.StringType),
        th.Property("statuses_url", th.StringType),
        th.Property(
            "user",
            th.ObjectType(
                th.Property("login", th.StringType),
                th.Property("id", th.IntegerType),
                th.Property("node_id", th.StringType),
                th.Property("avatar_url", th.StringType),
                th.Property("gravatar_id", th.StringType),
                th.Property("html_url", th.StringType),
                th.Property("type", th.StringType),
                th.Property("site_admin", th.BooleanType),
            ),
        ),
        th.Property(
            "labels",
            th.ArrayType(
                th.ObjectType(
                    th.Property("id", th.IntegerType),
                    th.Property("node_id", th.StringType),
                    th.Property("url", th.StringType),
                    th.Property("name", th.StringType),
                    th.Property("description", th.StringType),
                    th.Property("color", th.StringType),
                    th.Property("default", th.BooleanType),
                ),
            ),
        ),
        th.Property(
            "reactions",
            th.ObjectType(
                th.Property("url", th.StringType),
                th.Property("total_count", th.IntegerType),
                th.Property("+1", th.IntegerType),
                th.Property("-1", th.IntegerType),
                th.Property("laugh", th.IntegerType),
                th.Property("hooray", th.IntegerType),
                th.Property("confused", th.IntegerType),
                th.Property("heart", th.IntegerType),
                th.Property("rocket", th.IntegerType),
                th.Property("eyes", th.IntegerType),
            ),
        ),
        th.Property(
            "assignee",
            th.ObjectType(
                th.Property("login", th.StringType),
                th.Property("id", th.IntegerType),
                th.Property("node_id", th.StringType),
                th.Property("avatar_url", th.StringType),
                th.Property("gravatar_id", th.StringType),
                th.Property("html_url", th.StringType),
                th.Property("type", th.StringType),
                th.Property("site_admin", th.BooleanType),
            ),
        ),
        th.Property(
            "assignees",
            th.ArrayType(
                th.ObjectType(
                    th.Property("login", th.StringType),
                    th.Property("id", th.IntegerType),
                    th.Property("node_id", th.StringType),
                    th.Property("avatar_url", th.StringType),
                    th.Property("gravatar_id", th.StringType),
                    th.Property("html_url", th.StringType),
                    th.Property("type", th.StringType),
                    th.Property("site_admin", th.BooleanType),
                ),
            ),
        ),
        th.Property(
            "requested_reviewers",
            th.ArrayType(
                th.ObjectType(
                    th.Property("login", th.StringType),
                    th.Property("id", th.IntegerType),
                    th.Property("node_id", th.StringType),
                    th.Property("avatar_url", th.StringType),
                    th.Property("gravatar_id", th.StringType),
                    th.Property("html_url", th.StringType),
                    th.Property("type", th.StringType),
                    th.Property("site_admin", th.BooleanType),
                ),
            ),
        ),
        th.Property(
            "milestone",
            th.ObjectType(
                th.Property("html_url", th.StringType),
                th.Property("node_id", th.StringType),
                th.Property("id", th.IntegerType),
                th.Property("number", th.IntegerType),
                th.Property("state", th.StringType),
                th.Property("title", th.StringType),
                th.Property("description", th.StringType),
                th.Property(
                    "creator",
                    th.ObjectType(
                        th.Property("login", th.StringType),
                        th.Property("id", th.IntegerType),
                        th.Property("node_id", th.StringType),
                        th.Property("avatar_url", th.StringType),
                        th.Property("gravatar_id", th.StringType),
                        th.Property("html_url", th.StringType),
                        th.Property("type", th.StringType),
                        th.Property("site_admin", th.BooleanType),
                    ),
                ),
                th.Property("open_issues", th.IntegerType),
                th.Property("closed_issues", th.IntegerType),
                th.Property("created_at", th.DateTimeType),
                th.Property("updated_at", th.DateTimeType),
                th.Property("closed_at", th.DateTimeType),
                th.Property("due_on", th.DateTimeType),
            ),
        ),
        th.Property("locked", th.BooleanType),
        th.Property(
            "pull_request",
            th.ObjectType(
                th.Property("html_url", th.StringType),
                th.Property("url", th.StringType),
                th.Property("diff_url", th.StringType),
                th.Property("patch_url", th.StringType),
            ),
        ),
        th.Property(
            "head",
            th.ObjectType(
                th.Property("label", th.StringType),
                th.Property("ref", th.StringType),
                th.Property("sha", th.StringType),
                th.Property(
                    "user",
                    th.ObjectType(
                        th.Property("login", th.StringType),
                        th.Property("id", th.IntegerType),
                        th.Property("node_id", th.StringType),
                        th.Property("avatar_url", th.StringType),
                        th.Property("gravatar_id", th.StringType),
                        th.Property("html_url", th.StringType),
                        th.Property("type", th.StringType),
                        th.Property("site_admin", th.BooleanType),
                    ),
                ),
                th.Property(
                    "repo",
                    th.ObjectType(
                        th.Property("id", th.IntegerType),
                        th.Property("node_id", th.StringType),
                        th.Property("name", th.StringType),
                        th.Property("full_name", th.StringType),
                        th.Property("html_url", th.StringType),
                    ),
                ),
            ),
        ),
        th.Property(
            "base",
            th.ObjectType(
                th.Property("label", th.StringType),
                th.Property("ref", th.StringType),
                th.Property("sha", th.StringType),
                th.Property(
                    "user",
                    th.ObjectType(
                        th.Property("login", th.StringType),
                        th.Property("id", th.IntegerType),
                        th.Property("node_id", th.StringType),
                        th.Property("avatar_url", th.StringType),
                        th.Property("gravatar_id", th.StringType),
                        th.Property("html_url", th.StringType),
                        th.Property("type", th.StringType),
                        th.Property("site_admin", th.BooleanType),
                    ),
                ),
                th.Property(
                    "repo",
                    th.ObjectType(
                        th.Property("id", th.IntegerType),
                        th.Property("node_id", th.StringType),
                        th.Property("name", th.StringType),
                        th.Property("full_name", th.StringType),
                        th.Property("html_url", th.StringType),
                    ),
                ),
            ),
        ),
    ).to_dict()


class ContributorsStream(GitHubStream):
    """Defines 'Contributors' stream. Fetching User & Bot contributors."""

    name = "contributors"
    path = "/repos/{org}/{repo}/contributors"
    primary_keys = ["org", "repo", "node_id"]
    parent_stream_type = RepositoryStream
    ignore_parent_replication_key = False
    state_partitioning_keys = ["repo", "org"]

    schema = th.PropertiesList(
        # Parent keys
        th.Property("repo", th.StringType),
        th.Property("org", th.StringType),
        # User/Bot contributor keys
        th.Property("login", th.StringType),
        th.Property("id", th.IntegerType),
        th.Property("node_id", th.StringType),
        th.Property("avatar_url", th.StringType),
        th.Property("gravatar_id", th.StringType),
        th.Property("url", th.StringType),
        th.Property("html_url", th.StringType),
        th.Property("followers_url", th.StringType),
        th.Property("following_url", th.StringType),
        th.Property("gists_url", th.StringType),
        th.Property("starred_url", th.StringType),
        th.Property("subscriptions_url", th.StringType),
        th.Property("organizations_url", th.StringType),
        th.Property("repos_url", th.StringType),
        th.Property("events_url", th.StringType),
        th.Property("received_events_url", th.StringType),
        th.Property("type", th.StringType),
        th.Property("site_admin", th.BooleanType),
        th.Property("contributions", th.IntegerType),
    ).to_dict()


class AnonymousContributorsStream(GitHubStream):
    """Defines 'AnonymousContributors' stream."""

    name = "anonymous_contributors"
    path = "/repos/{org}/{repo}/contributors"
    primary_keys = ["org", "repo", "email"]
    parent_stream_type = RepositoryStream
    ignore_parent_replication_key = False
    state_partitioning_keys = ["repo", "org"]

    def get_url_params(
        self, context: Optional[dict], next_page_token: Optional[Any]
    ) -> Dict[str, Any]:
        """Return a dictionary of values to be used in URL parameterization."""
        assert context is not None, f"Context cannot be empty for '{self.name}' stream."
        params = super().get_url_params(context, next_page_token)
        # Fetch all contributions, including anonymous users.
        params["anon"] = "true"
        return params

    def parse_response(self, response: requests.Response) -> Iterable[dict]:
        """Parse the response and return an iterator of anonymous contributors."""
        parsed_response = super().parse_response(response)
        return filter(lambda x: x["type"] == "Anonymous", parsed_response)

    schema = th.PropertiesList(
        # Parent keys
        th.Property("repo", th.StringType),
        th.Property("org", th.StringType),
        # Anonymous contributor keys
        th.Property("email", th.StringType),
        th.Property("name", th.StringType),
        th.Property("type", th.StringType),
        th.Property("contributions", th.IntegerType),
    ).to_dict()


class StargazersStream(GitHubStream):
    """Defines 'Stargazers' stream. Warning: this stream does NOT track star deletions."""

    name = "stargazers"
    path = "/repos/{org}/{repo}/stargazers"
    primary_keys = ["repo", "org", "user_id"]
    parent_stream_type = RepositoryStream
    state_partitioning_keys = ["repo", "org"]
    replication_key = "starred_at"

    @property
    def http_headers(self) -> dict:
        """Return the http headers needed.

        Overridden to use an endpoint which includes starred_at property:
        https://docs.github.com/en/rest/reference/activity#custom-media-types-for-starring
        """
        headers = super().http_headers
        headers["Accept"] = "application/vnd.github.v3.star+json"
        return headers

    def post_process(self, row: dict, context: Optional[dict] = None) -> dict:
        """
        Add a user_id top-level field to be used as state replication key.
        """
        row["user_id"] = row["user"]["id"]
        return row

    schema = th.PropertiesList(
        # Parent Keys
        th.Property("repo", th.StringType),
        th.Property("org", th.StringType),
        th.Property("user_id", th.StringType),
        # Stargazer Info
        th.Property("starred_at", th.DateTimeType),
        th.Property(
            "user",
            th.ObjectType(
                th.Property("login", th.StringType),
                th.Property("id", th.IntegerType),
                th.Property("node_id", th.StringType),
                th.Property("avatar_url", th.StringType),
                th.Property("gravatar_id", th.StringType),
                th.Property("html_url", th.StringType),
                th.Property("type", th.StringType),
                th.Property("site_admin", th.BooleanType),
            ),
        ),
    ).to_dict()<|MERGE_RESOLUTION|>--- conflicted
+++ resolved
@@ -1,10 +1,6 @@
 """Stream type classes for tap-github."""
 
 import requests
-<<<<<<< HEAD
-
-=======
->>>>>>> 8234f3c9
 from typing import Any, Dict, Iterable, List, Optional
 from singer_sdk import typing as th  # JSON Schema typing helpers
 
