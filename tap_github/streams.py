"""Stream type classes for tap-github."""

from typing import Any, Dict, Iterable, List, Optional
from singer_sdk import typing as th  # JSON Schema typing helpers

from tap_github.client import GitHubStream


class RepositoryStream(GitHubStream):
    """Defines 'Repository' stream."""

    # Search API max: 100 per page, 1,000 total
    MAX_PER_PAGE = 100
    MAX_RESULTS_LIMIT = 1000

    name = "repositories"

    def get_url_params(
        self, context: Optional[dict], next_page_token: Optional[Any]
    ) -> Dict[str, Any]:
        """Return a dictionary of values to be used in URL parameterization."""
        assert context is not None, f"Context cannot be empty for '{self.name}' stream."
        params = super().get_url_params(context, next_page_token)
        if "search_query" in context:
            # we're in search mode
            params["q"] = context["search_query"]

        return params

    @property
    def path(self) -> str:  # type: ignore
        """Return the API endpoint path."""
        if "searches" in self.config:
            return "/search/repositories"
        else:
            # the `repo` and `org` args will be parsed from the partition's `context`
            return "/repos/{org}/{repo}"

    @property
    def records_jsonpath(self) -> str:  # type: ignore
        if "searches" in self.config:
            return "$.items[*]"
        else:
            return "$[*]"

    @property
    def partitions(self) -> Optional[List[Dict]]:
        """Return a list of partitions."""
        if "searches" in self.config:
            return [
                {"search_name": s["name"], "search_query": s["query"]}
                for s in self.config["searches"]
            ]
        if "repositories" in self.config:
            split_repo_names = map(lambda s: s.split("/"), self.config["repositories"])
            return [{"org": r[0], "repo": r[1]} for r in split_repo_names]
        return None

    def get_child_context(self, record: dict, context: Optional[dict]) -> dict:
        """Return a child context object from the record and optional provided context.

        By default, will return context if provided and otherwise the record dict.
        Developers may override this behavior to send specific information to child
        streams for context.
        """
        return {
            "org": record["owner"]["login"],
            "repo": record["name"],
        }

    schema = th.PropertiesList(
        th.Property("search_name", th.StringType),
        th.Property("search_query", th.StringType),
        th.Property("id", th.IntegerType),
        th.Property("node_id", th.StringType),
        th.Property("repo", th.StringType),
        th.Property("org", th.StringType),
        th.Property("name", th.StringType),
        th.Property("full_name", th.StringType),
        th.Property("description", th.StringType),
        th.Property("html_url", th.StringType),
        th.Property(
            "owner",
            th.ObjectType(
                th.Property("login", th.StringType),
                th.Property("id", th.IntegerType),
                th.Property("node_id", th.StringType),
                th.Property("type", th.StringType),
                th.Property("avatar_url", th.StringType),
                th.Property("html_url", th.StringType),
                th.Property("site_admin", th.BooleanType),
            ),
        ),
        th.Property(
            "license",
            th.ObjectType(
                th.Property("key", th.StringType),
                th.Property("name", th.StringType),
                th.Property("url", th.StringType),
                th.Property("spdx_id", th.StringType),
            ),
        ),
        th.Property("master_branch", th.StringType),
        th.Property("default_branch", th.StringType),
        th.Property("updated_at", th.DateTimeType),
        th.Property("created_at", th.DateTimeType),
        th.Property("pushed_at", th.DateTimeType),
        th.Property("git_url", th.StringType),
        th.Property("ssh_url", th.StringType),
        th.Property("clone_url", th.StringType),
        th.Property("homepage", th.StringType),
        th.Property("private", th.BooleanType),
        th.Property("archived", th.BooleanType),
        th.Property("disabled", th.BooleanType),
        th.Property("size", th.IntegerType),
        th.Property("stargazers_count", th.IntegerType),
        th.Property("fork", th.BooleanType),
        # These `_count` metrics appear to be duplicates but have valid data
        # and are documented: https://docs.github.com/en/rest/reference/search
        th.Property("forks", th.IntegerType),
        th.Property("forks_count", th.IntegerType),
        th.Property("watchers", th.IntegerType),
        th.Property("watchers_count", th.IntegerType),
        th.Property("open_issues", th.IntegerType),
        th.Property("network_count", th.IntegerType),
        th.Property("subscribers_count", th.IntegerType),
        th.Property("open_issues_count", th.IntegerType),
        th.Property("allow_squash_merge", th.BooleanType),
        th.Property("allow_merge_commit", th.BooleanType),
        th.Property("allow_rebase_merge", th.BooleanType),
        th.Property("allow_auto_merge", th.BooleanType),
        th.Property("delete_branch_on_merge", th.BooleanType),
        th.Property(
            "organization",
            th.ObjectType(
                th.Property("login", th.StringType),
                th.Property("id", th.IntegerType),
                th.Property("node_id", th.StringType),
                th.Property("avatar_url", th.StringType),
                th.Property("gravatar_id", th.StringType),
                th.Property("url", th.StringType),
                th.Property("html_url", th.StringType),
                th.Property("type", th.StringType),
                th.Property("site_admin", th.BooleanType),
            ),
        ),
    ).to_dict()


class ReadmeStream(GitHubStream):
    name = "readme"
    path = "/repos/{org}/{repo}/readme"
    primary_keys = ["repo", "org"]
    parent_stream_type = RepositoryStream
    ignore_parent_replication_key = False
    state_partitioning_keys = ["repo", "org"]

    schema = th.PropertiesList(
        # Parent Keys
        th.Property("repo", th.StringType),
        th.Property("org", th.StringType),
        # README Keys
        th.Property("type", th.StringType),
        th.Property("encoding", th.StringType),
        th.Property("size", th.IntegerType),
        th.Property("name", th.StringType),
        th.Property("path", th.StringType),
        th.Property("content", th.StringType),
        th.Property("sha", th.StringType),
        th.Property("url", th.StringType),
        th.Property("git_url", th.StringType),
        th.Property("html_url", th.StringType),
        th.Property("download_url", th.StringType),
        th.Property(
            "_links",
            th.ObjectType(
                th.Property("git", th.StringType),
                th.Property("self", th.StringType),
                th.Property("html", th.StringType),
            ),
        ),
    ).to_dict()


class CommunityProfileStream(GitHubStream):
    """Defines 'CommunityProfile' stream."""

    name = "community_profile"
    path = "/repos/{org}/{repo}/community/profile"
    primary_keys = ["repo", "org"]
    parent_stream_type = RepositoryStream
    ignore_parent_replication_key = False
    state_partitioning_keys = ["repo", "org"]
    tolerated_http_errors = [404]

    schema = th.PropertiesList(
        # Parent Keys
        th.Property("repo", th.StringType),
        th.Property("org", th.StringType),
        # Community Profile
        th.Property("health_percentage", th.IntegerType),
        th.Property("description", th.StringType),
        th.Property("documentation", th.StringType),
        th.Property("updated_at", th.DateTimeType),
        th.Property("content_reports_enabled", th.BooleanType),
        th.Property(
            "files",
            th.ObjectType(
                th.Property(
                    "code_of_conduct",
                    th.ObjectType(
                        th.Property("key", th.StringType),
                        th.Property("name", th.StringType),
                        th.Property("html_url", th.StringType),
                        th.Property("url", th.StringType),
                    ),
                ),
                th.Property(
                    "code_of_conduct_file",
                    th.ObjectType(
                        th.Property("url", th.StringType),
                        th.Property("html_url", th.StringType),
                    ),
                ),
                th.Property(
                    "contributing",
                    th.ObjectType(
                        th.Property("url", th.StringType),
                        th.Property("html_url", th.StringType),
                    ),
                ),
                th.Property(
                    "issue_template",
                    th.ObjectType(
                        th.Property("url", th.StringType),
                        th.Property("html_url", th.StringType),
                    ),
                ),
                th.Property(
                    "pull_request_template",
                    th.ObjectType(
                        th.Property("url", th.StringType),
                        th.Property("html_url", th.StringType),
                    ),
                ),
                th.Property(
                    "license",
                    th.ObjectType(
                        th.Property("key", th.StringType),
                        th.Property("name", th.StringType),
                        th.Property("spdx_id", th.StringType),
                        th.Property("node_id", th.StringType),
                        th.Property("html_url", th.StringType),
                        th.Property("url", th.StringType),
                    ),
                ),
                th.Property(
                    "readme",
                    th.ObjectType(
                        th.Property("url", th.StringType),
                        th.Property("html_url", th.StringType),
                    ),
                ),
            ),
        ),
    ).to_dict()


class IssuesStream(GitHubStream):
    """Defines 'Issues' stream which returns Issues and PRs following GitHub's API convention."""

    name = "issues"
    path = "/repos/{org}/{repo}/issues"
    primary_keys = ["id"]
    replication_key = "updated_at"
    parent_stream_type = RepositoryStream
    ignore_parent_replication_key = False
    state_partitioning_keys = ["repo", "org"]

    def get_url_params(
        self, context: Optional[dict], next_page_token: Optional[Any]
    ) -> Dict[str, Any]:
        """Return a dictionary of values to be used in URL parameterization."""
        assert context is not None, f"Context cannot be empty for '{self.name}' stream."
        params = super().get_url_params(context, next_page_token)
        # Fetch all issues and PRs, regardless of state (OPEN, CLOSED, MERGED).
        # To exclude PRs from the issues stream, you can use the Stream Maps in the config.
        # {
        #     // ..
        #     "stream_maps": {
        #         "issues": {
        #             "__filter__": "record['type'] = 'issue'"
        #         }
        #     }
        # {
        params["state"] = "all"
        return params

    @property
    def http_headers(self) -> dict:
        """Return the http headers needed.

        Overridden to use beta endpoint which includes reactions as described here:
        https://developer.github.com/changes/2016-05-12-reactions-api-preview/
        """
        headers = super().http_headers
        headers["Accept"] = "application/vnd.github.squirrel-girl-preview"
        return headers

    def post_process(self, row: dict, context: Optional[dict] = None) -> dict:
        row["type"] = "pull_request" if "pull_request" in row else "issue"
        return row

    schema = th.PropertiesList(
        th.Property("id", th.IntegerType),
        th.Property("node_id", th.StringType),
        th.Property("url", th.StringType),
        th.Property("html_url", th.StringType),
        th.Property("repo", th.StringType),
        th.Property("org", th.StringType),
        th.Property("number", th.IntegerType),
        th.Property("updated_at", th.DateTimeType),
        th.Property("created_at", th.DateTimeType),
        th.Property("closed_at", th.DateTimeType),
        th.Property("state", th.StringType),
        th.Property("title", th.StringType),
        th.Property("comments", th.IntegerType),
        th.Property("author_association", th.StringType),
        th.Property("body", th.StringType),
        th.Property("type", th.StringType),
        th.Property(
            "user",
            th.ObjectType(
                th.Property("login", th.StringType),
                th.Property("id", th.IntegerType),
                th.Property("node_id", th.StringType),
                th.Property("avatar_url", th.StringType),
                th.Property("gravatar_id", th.StringType),
                th.Property("html_url", th.StringType),
                th.Property("type", th.StringType),
                th.Property("site_admin", th.BooleanType),
            ),
        ),
        th.Property(
            "labels",
            th.ArrayType(
                th.ObjectType(
                    th.Property("id", th.IntegerType),
                    th.Property("node_id", th.StringType),
                    th.Property("url", th.StringType),
                    th.Property("name", th.StringType),
                    th.Property("description", th.StringType),
                    th.Property("color", th.StringType),
                    th.Property("default", th.BooleanType),
                ),
            ),
        ),
        th.Property(
            "reactions",
            th.ArrayType(
                th.ObjectType(
                    th.Property("url", th.StringType),
                    th.Property("total_count", th.IntegerType),
                    th.Property("+1", th.IntegerType),
                    th.Property("-1", th.IntegerType),
                    th.Property("laugh", th.IntegerType),
                    th.Property("hooray", th.IntegerType),
                    th.Property("confused", th.IntegerType),
                    th.Property("heart", th.IntegerType),
                    th.Property("rocket", th.IntegerType),
                    th.Property("eyes", th.IntegerType),
                ),
            ),
        ),
        th.Property(
            "assignee",
            th.ObjectType(
                th.Property("login", th.StringType),
                th.Property("id", th.IntegerType),
                th.Property("node_id", th.StringType),
                th.Property("avatar_url", th.StringType),
                th.Property("gravatar_id", th.StringType),
                th.Property("html_url", th.StringType),
                th.Property("type", th.StringType),
                th.Property("site_admin", th.BooleanType),
            ),
        ),
        th.Property(
            "assignees",
            th.ArrayType(
                th.ObjectType(
                    th.Property("login", th.StringType),
                    th.Property("id", th.IntegerType),
                    th.Property("node_id", th.StringType),
                    th.Property("avatar_url", th.StringType),
                    th.Property("gravatar_id", th.StringType),
                    th.Property("html_url", th.StringType),
                    th.Property("type", th.StringType),
                    th.Property("site_admin", th.BooleanType),
                ),
            ),
        ),
        th.Property(
            "milestone",
            th.ObjectType(
                th.Property("html_url", th.StringType),
                th.Property("node_id", th.StringType),
                th.Property("id", th.IntegerType),
                th.Property("number", th.IntegerType),
                th.Property("state", th.StringType),
                th.Property("title", th.StringType),
                th.Property("description", th.StringType),
                th.Property(
                    "creator",
                    th.ObjectType(
                        th.Property("login", th.StringType),
                        th.Property("id", th.IntegerType),
                        th.Property("node_id", th.StringType),
                        th.Property("avatar_url", th.StringType),
                        th.Property("gravatar_id", th.StringType),
                        th.Property("html_url", th.StringType),
                        th.Property("type", th.StringType),
                        th.Property("site_admin", th.BooleanType),
                    ),
                ),
                th.Property("open_issues", th.IntegerType),
                th.Property("closed_issues", th.IntegerType),
                th.Property("created_at", th.DateTimeType),
                th.Property("updated_at", th.DateTimeType),
                th.Property("closed_at", th.DateTimeType),
                th.Property("due_on", th.DateTimeType),
            ),
        ),
        th.Property("locked", th.BooleanType),
        th.Property(
            "pull_request",
            th.ObjectType(
                th.Property("html_url", th.StringType),
                th.Property("url", th.StringType),
                th.Property("diff_url", th.StringType),
                th.Property("patch_url", th.StringType),
            ),
        ),
    ).to_dict()


class IssueCommentsStream(GitHubStream):
    """
    Defines 'IssueComments' stream.
    Issue comments are fetched from the repository level (as opposed to per issue)
    to optimize for API quota usage.
    """

    name = "issue_comments"
    path = "/repos/{org}/{repo}/issues/comments"
    primary_keys = ["id"]
    replication_key = "updated_at"
    parent_stream_type = RepositoryStream
    state_partitioning_keys = ["repo", "org"]
    ignore_parent_replication_key = False

    def get_records(self, context: Optional[dict] = None) -> Iterable[Dict[str, Any]]:
        """Return a generator of row-type dictionary objects.

        Each row emitted should be a dictionary of property names to their values.
        """
        if context and context.get("comments", None) == 0:
            self.logger.debug(f"No comments detected. Skipping '{self.name}' sync.")
            return []

        return super().get_records(context)

    def post_process(self, row: dict, context: Optional[dict] = None) -> dict:
        row["issue_number"] = int(row["issue_url"].split("/")[-1])
        return row

    schema = th.PropertiesList(
        th.Property("id", th.IntegerType),
        th.Property("node_id", th.StringType),
        th.Property("issue_number", th.IntegerType),
        th.Property("repo", th.StringType),
        th.Property("org", th.StringType),
        th.Property("issue_url", th.StringType),
        th.Property("updated_at", th.DateTimeType),
        th.Property("created_at", th.DateTimeType),
        th.Property("author_association", th.StringType),
        th.Property("body", th.StringType),
        th.Property(
            "user",
            th.ObjectType(
                th.Property("login", th.StringType),
                th.Property("id", th.IntegerType),
                th.Property("node_id", th.StringType),
                th.Property("avatar_url", th.StringType),
                th.Property("gravatar_id", th.StringType),
                th.Property("html_url", th.StringType),
                th.Property("type", th.StringType),
                th.Property("site_admin", th.BooleanType),
            ),
        ),
    ).to_dict()


class IssueEventsStream(GitHubStream):
    """
    Defines 'IssueEvents' stream.
    Issue events are fetched from the repository level (as opposed to per issue)
    to optimize for API quota usage.
    """

    name = "issue_events"
    path = "/repos/{org}/{repo}/issues/events"
    primary_keys = ["id"]
    replication_key = "created_at"
    parent_stream_type = RepositoryStream
    state_partitioning_keys = ["repo", "org"]
    ignore_parent_replication_key = False

    def get_records(self, context: Optional[dict] = None) -> Iterable[Dict[str, Any]]:
        """Return a generator of row-type dictionary objects.

        Each row emitted should be a dictionary of property names to their values.
        """
        if context and context.get("events", None) == 0:
            self.logger.debug(f"No events detected. Skipping '{self.name}' sync.")
            return []

        return super().get_records(context)

    def post_process(self, row: dict, context: Optional[dict] = None) -> dict:
        row["issue_number"] = int(row["issue"].pop("number"))
        row["issue_url"] = row["issue"].pop("url")
        return row

    schema = th.PropertiesList(
        th.Property("id", th.IntegerType),
        th.Property("node_id", th.StringType),
        th.Property("repo", th.StringType),
        th.Property("org", th.StringType),
        th.Property("issue_number", th.IntegerType),
        th.Property("issue_url", th.StringType),
        th.Property("event", th.StringType),
        th.Property("commit_id", th.StringType),
        th.Property("commit_url", th.StringType),
        th.Property("created_at", th.DateTimeType),
        th.Property(
            "actor",
            th.ObjectType(
                th.Property("login", th.StringType),
                th.Property("id", th.IntegerType),
                th.Property("node_id", th.StringType),
                th.Property("avatar_url", th.StringType),
                th.Property("gravatar_id", th.StringType),
                th.Property("html_url", th.StringType),
                th.Property("type", th.StringType),
                th.Property("site_admin", th.BooleanType),
            ),
        ),
    ).to_dict()


class CommitsStream(GitHubStream):
    """
    Defines the 'Commits' stream.
    The stream is fetched per repository to maximize optimize for API quota
    usage.
    """

    name = "commits"
    path = "/repos/{org}/{repo}/commits"
    primary_keys = ["node_id"]
    replication_key = "commit_timestamp"
    parent_stream_type = RepositoryStream
    state_partitioning_keys = ["repo", "org"]
    ignore_parent_replication_key = True

    def post_process(self, row: dict, context: Optional[dict] = None) -> dict:
        """
        Add a timestamp top-level field to be used as state replication key.
        It's not clear from github's API docs which time (author or committer)
        is used to compare to the `since` argument that the endpoint supports.
        """
        row["commit_timestamp"] = row["commit"]["committer"]["date"]
        return row

    schema = th.PropertiesList(
        th.Property("node_id", th.StringType),
        th.Property("url", th.StringType),
        th.Property("sha", th.StringType),
        th.Property("html_url", th.StringType),
        th.Property("commit_timestamp", th.DateTimeType),
        th.Property(
            "commit",
            th.ObjectType(
                th.Property(
                    "author",
                    th.ObjectType(
                        th.Property("name", th.StringType),
                        th.Property("email", th.StringType),
                        th.Property("date", th.DateTimeType),
                    ),
                ),
                th.Property(
                    "committer",
                    th.ObjectType(
                        th.Property("name", th.StringType),
                        th.Property("email", th.StringType),
                        th.Property("date", th.DateTimeType),
                    ),
                ),
                th.Property("message", th.StringType),
                th.Property(
                    "tree",
                    th.ObjectType(
                        th.Property("url", th.StringType),
                        th.Property("sha", th.StringType),
                    ),
                ),
                th.Property(
                    "verification",
                    th.ObjectType(
                        th.Property("verified", th.BooleanType),
                        th.Property("reason", th.StringType),
                        th.Property("signature", th.StringType),
                        th.Property("payload", th.StringType),
                    ),
                ),
            ),
        ),
        th.Property(
            "author",
            th.ObjectType(
                th.Property("login", th.StringType),
                th.Property("id", th.IntegerType),
                th.Property("node_id", th.StringType),
                th.Property("avatar_url", th.StringType),
                th.Property("gravatar_id", th.StringType),
                th.Property("html_url", th.StringType),
                th.Property("type", th.StringType),
                th.Property("site_admin", th.BooleanType),
            ),
        ),
        th.Property(
            "committer",
            th.ObjectType(
                th.Property("login", th.StringType),
                th.Property("id", th.IntegerType),
                th.Property("node_id", th.StringType),
                th.Property("avatar_url", th.StringType),
                th.Property("gravatar_id", th.StringType),
                th.Property("html_url", th.StringType),
                th.Property("type", th.StringType),
                th.Property("site_admin", th.BooleanType),
            ),
        ),
    ).to_dict()


class PullRequestsStream(GitHubStream):
    """Defines 'PullRequests' stream."""

    name = "pull_requests"
    path = "/repos/{org}/{repo}/pulls"
    primary_keys = ["id"]
    replication_key = "updated_at"
    parent_stream_type = RepositoryStream
    ignore_parent_replication_key = False
    state_partitioning_keys = ["repo", "org"]

    def get_url_params(
        self, context: Optional[dict], next_page_token: Optional[Any]
    ) -> Dict[str, Any]:
        """Return a dictionary of values to be used in URL parameterization."""
        assert context is not None, f"Context cannot be empty for '{self.name}' stream."
        params = super().get_url_params(context, next_page_token)
        # Fetch all pull requests regardless of state (OPEN, CLOSED, MERGED).
        params["state"] = "all"
        return params

    @property
    def http_headers(self) -> dict:
        """Return the http headers needed.
<<<<<<< HEAD
=======

>>>>>>> 7602e21c
        Overridden to use beta endpoint which includes reactions as described here:
        https://developer.github.com/changes/2016-05-12-reactions-api-preview/
        """
        headers = super().http_headers
        headers["Accept"] = "application/vnd.github.squirrel-girl-preview"
        return headers

    schema = th.PropertiesList(
        # Parent keys
        th.Property("repo", th.StringType),
        th.Property("org", th.StringType),
        # PR keys
        th.Property("id", th.IntegerType),
        th.Property("node_id", th.StringType),
        th.Property("url", th.StringType),
        th.Property("html_url", th.StringType),
        th.Property("diff_url", th.StringType),
        th.Property("patch_url", th.StringType),
        th.Property("number", th.IntegerType),
        th.Property("updated_at", th.DateTimeType),
        th.Property("created_at", th.DateTimeType),
        th.Property("closed_at", th.DateTimeType),
        th.Property("merged_at", th.DateTimeType),
        th.Property("state", th.StringType),
        th.Property("title", th.StringType),
        th.Property("locked", th.BooleanType),
        th.Property("comments", th.IntegerType),
        th.Property("author_association", th.StringType),
        th.Property("body", th.StringType),
        th.Property("merge_commit_sha", th.StringType),
        th.Property("draft", th.BooleanType),
        th.Property("commits_url", th.StringType),
        th.Property("review_comments_url", th.StringType),
        th.Property("review_comment_url", th.StringType),
        th.Property("comments_url", th.StringType),
        th.Property("statuses_url", th.StringType),
        th.Property(
            "user",
            th.ObjectType(
                th.Property("login", th.StringType),
                th.Property("id", th.IntegerType),
                th.Property("node_id", th.StringType),
                th.Property("avatar_url", th.StringType),
                th.Property("gravatar_id", th.StringType),
                th.Property("html_url", th.StringType),
                th.Property("type", th.StringType),
                th.Property("site_admin", th.BooleanType),
            ),
        ),
        th.Property(
            "labels",
            th.ArrayType(
                th.ObjectType(
                    th.Property("id", th.IntegerType),
                    th.Property("node_id", th.StringType),
                    th.Property("url", th.StringType),
                    th.Property("name", th.StringType),
                    th.Property("description", th.StringType),
                    th.Property("color", th.StringType),
                    th.Property("default", th.BooleanType),
                ),
            ),
        ),
        th.Property(
            "reactions",
            th.ArrayType(
                th.ObjectType(
                    th.Property("url", th.StringType),
                    th.Property("total_count", th.IntegerType),
                    th.Property("+1", th.IntegerType),
                    th.Property("-1", th.IntegerType),
                    th.Property("laugh", th.IntegerType),
                    th.Property("hooray", th.IntegerType),
                    th.Property("confused", th.IntegerType),
                    th.Property("heart", th.IntegerType),
                    th.Property("rocket", th.IntegerType),
                    th.Property("eyes", th.IntegerType),
                ),
            ),
        ),
        th.Property(
            "assignee",
            th.ObjectType(
                th.Property("login", th.StringType),
                th.Property("id", th.IntegerType),
                th.Property("node_id", th.StringType),
                th.Property("avatar_url", th.StringType),
                th.Property("gravatar_id", th.StringType),
                th.Property("html_url", th.StringType),
                th.Property("type", th.StringType),
                th.Property("site_admin", th.BooleanType),
            ),
        ),
        th.Property(
            "assignees",
            th.ArrayType(
                th.ObjectType(
                    th.Property("login", th.StringType),
                    th.Property("id", th.IntegerType),
                    th.Property("node_id", th.StringType),
                    th.Property("avatar_url", th.StringType),
                    th.Property("gravatar_id", th.StringType),
                    th.Property("html_url", th.StringType),
                    th.Property("type", th.StringType),
                    th.Property("site_admin", th.BooleanType),
                ),
            ),
        ),
        th.Property(
            "requested_reviewers",
            th.ArrayType(
                th.ObjectType(
                    th.Property("login", th.StringType),
                    th.Property("id", th.IntegerType),
                    th.Property("node_id", th.StringType),
                    th.Property("avatar_url", th.StringType),
                    th.Property("gravatar_id", th.StringType),
                    th.Property("html_url", th.StringType),
                    th.Property("type", th.StringType),
                    th.Property("site_admin", th.BooleanType),
                ),
            ),
        ),
        th.Property(
            "milestone",
            th.ObjectType(
                th.Property("html_url", th.StringType),
                th.Property("node_id", th.StringType),
                th.Property("id", th.IntegerType),
                th.Property("number", th.IntegerType),
                th.Property("state", th.StringType),
                th.Property("title", th.StringType),
                th.Property("description", th.StringType),
                th.Property(
                    "creator",
                    th.ObjectType(
                        th.Property("login", th.StringType),
                        th.Property("id", th.IntegerType),
                        th.Property("node_id", th.StringType),
                        th.Property("avatar_url", th.StringType),
                        th.Property("gravatar_id", th.StringType),
                        th.Property("html_url", th.StringType),
                        th.Property("type", th.StringType),
                        th.Property("site_admin", th.BooleanType),
                    ),
                ),
                th.Property("open_issues", th.IntegerType),
                th.Property("closed_issues", th.IntegerType),
                th.Property("created_at", th.DateTimeType),
                th.Property("updated_at", th.DateTimeType),
                th.Property("closed_at", th.DateTimeType),
                th.Property("due_on", th.DateTimeType),
            ),
        ),
        th.Property("locked", th.BooleanType),
        th.Property(
            "pull_request",
            th.ObjectType(
                th.Property("html_url", th.StringType),
                th.Property("url", th.StringType),
                th.Property("diff_url", th.StringType),
                th.Property("patch_url", th.StringType),
            ),
        ),
        th.Property(
            "head",
            th.ObjectType(
                th.Property("label", th.StringType),
                th.Property("ref", th.StringType),
                th.Property("sha", th.StringType),
                th.Property(
                    "user",
                    th.ObjectType(
                        th.Property("login", th.StringType),
                        th.Property("id", th.IntegerType),
                        th.Property("node_id", th.StringType),
                        th.Property("avatar_url", th.StringType),
                        th.Property("gravatar_id", th.StringType),
                        th.Property("html_url", th.StringType),
                        th.Property("type", th.StringType),
                        th.Property("site_admin", th.BooleanType),
                    ),
                ),
                th.Property(
                    "repo",
                    th.ObjectType(
                        th.Property("id", th.IntegerType),
                        th.Property("node_id", th.StringType),
                        th.Property("name", th.StringType),
                        th.Property("full_name", th.StringType),
                        th.Property("html_url", th.StringType),
                    ),
                ),
            ),
        ),
        th.Property(
            "base",
            th.ObjectType(
                th.Property("label", th.StringType),
                th.Property("ref", th.StringType),
                th.Property("sha", th.StringType),
                th.Property(
                    "user",
                    th.ObjectType(
                        th.Property("login", th.StringType),
                        th.Property("id", th.IntegerType),
                        th.Property("node_id", th.StringType),
                        th.Property("avatar_url", th.StringType),
                        th.Property("gravatar_id", th.StringType),
                        th.Property("html_url", th.StringType),
                        th.Property("type", th.StringType),
                        th.Property("site_admin", th.BooleanType),
                    ),
                ),
                th.Property(
                    "repo",
                    th.ObjectType(
                        th.Property("id", th.IntegerType),
                        th.Property("node_id", th.StringType),
                        th.Property("name", th.StringType),
                        th.Property("full_name", th.StringType),
                        th.Property("html_url", th.StringType),
                    ),
                ),
            ),
        ),
    ).to_dict()<|MERGE_RESOLUTION|>--- conflicted
+++ resolved
@@ -680,10 +680,6 @@
     @property
     def http_headers(self) -> dict:
         """Return the http headers needed.
-<<<<<<< HEAD
-=======
-
->>>>>>> 7602e21c
         Overridden to use beta endpoint which includes reactions as described here:
         https://developer.github.com/changes/2016-05-12-reactions-api-preview/
         """
