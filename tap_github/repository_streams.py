"""Repository Stream types classes for tap-github."""

from typing import Any, Dict, Iterable, List, Optional

import requests
from singer_sdk import typing as th  # JSON Schema typing helpers
from singer_sdk.helpers.jsonpath import extract_jsonpath

from tap_github.client import GitHubRestStream
from tap_github.schema_objects import (
    user_object,
    label_object,
    reactions_object,
    milestone_object,
)


class RepositoryStream(GitHubRestStream):
    """Defines 'Repository' stream."""

    # Search API max: 1,000 total.
    MAX_RESULTS_LIMIT = 1000

    name = "repositories"
    # updated_at will be updated any time the repository object is updated,
    # e.g. when the description or the primary language of the repository is updated.
    replication_key = "updated_at"

    def get_url_params(
        self, context: Optional[Dict], next_page_token: Optional[Any]
    ) -> Dict[str, Any]:
        """Return a dictionary of values to be used in URL parameterization."""
        assert context is not None, f"Context cannot be empty for '{self.name}' stream."
        params = super().get_url_params(context, next_page_token)
        if "search_query" in context:
            # we're in search mode
            params["q"] = context["search_query"]

        return params

    @property
    def path(self) -> str:  # type: ignore
        """Return the API endpoint path. Path options are mutually exclusive."""

        if "searches" in self.config:
            return "/search/repositories"
        if "repositories" in self.config:
            # the `repo` and `org` args will be parsed from the partition's `context`
            return "/repos/{org}/{repo}"
        if "organizations" in self.config:
            return "/orgs/{org}/repos"

    @property
    def records_jsonpath(self) -> str:  # type: ignore
        if "searches" in self.config:
            return "$.items[*]"
        else:
            return "$[*]"

    @property
    def partitions(self) -> Optional[List[Dict]]:
        """Return a list of partitions."""
        if "searches" in self.config:
            return [
                {"search_name": s["name"], "search_query": s["query"]}
                for s in self.config["searches"]
            ]
        if "repositories" in self.config:
            split_repo_names = map(lambda s: s.split("/"), self.config["repositories"])
            return [{"org": r[0], "repo": r[1]} for r in split_repo_names]
        if "organizations" in self.config:
            return [{"org": org} for org in self.config["organizations"]]
        return None

    def get_child_context(self, record: Dict, context: Optional[Dict]) -> dict:
        """Return a child context object from the record and optional provided context.

        By default, will return context if provided and otherwise the record dict.
        Developers may override this behavior to send specific information to child
        streams for context.
        """
        return {
            "org": record["owner"]["login"],
            "repo": record["name"],
        }

    def get_records(self, context: Optional[Dict]) -> Iterable[Dict[str, Any]]:
        """
        Override the parent method to allow skipping API calls
        if the stream is deselected and skip_parent_streams is True in config.
        This allows running the tap with fewer API calls and preserving
        quota when only syncing a child stream. Without this,
        the API call is sent but data is discarded.
        """
        if (
            not self.selected
            and "skip_parent_streams" in self.config
            and self.config["skip_parent_streams"]
            and context is not None
        ):
            # build a minimal mock record so that self._sync_records
            # can proceed with child streams
            yield {
                "owner": {
                    "login": context["org"],
                },
                "name": context["repo"],
            }
        else:
            yield from super().get_records(context)

    schema = th.PropertiesList(
        th.Property("search_name", th.StringType),
        th.Property("search_query", th.StringType),
        th.Property("id", th.IntegerType),
        th.Property("node_id", th.StringType),
        th.Property("repo", th.StringType),
        th.Property("org", th.StringType),
        th.Property("name", th.StringType),
        th.Property("full_name", th.StringType),
        th.Property("description", th.StringType),
        th.Property("html_url", th.StringType),
        th.Property("owner", user_object),
        th.Property(
            "license",
            th.ObjectType(
                th.Property("key", th.StringType),
                th.Property("name", th.StringType),
                th.Property("url", th.StringType),
                th.Property("spdx_id", th.StringType),
            ),
        ),
        th.Property("master_branch", th.StringType),
        th.Property("default_branch", th.StringType),
        th.Property("updated_at", th.DateTimeType),
        th.Property("created_at", th.DateTimeType),
        th.Property("pushed_at", th.DateTimeType),
        th.Property("git_url", th.StringType),
        th.Property("ssh_url", th.StringType),
        th.Property("clone_url", th.StringType),
        th.Property("homepage", th.StringType),
        th.Property("private", th.BooleanType),
        th.Property("archived", th.BooleanType),
        th.Property("disabled", th.BooleanType),
        th.Property("size", th.IntegerType),
        th.Property("stargazers_count", th.IntegerType),
        th.Property("fork", th.BooleanType),
        th.Property(
            "topics",
            th.ArrayType(th.StringType),
        ),
        th.Property("visibility", th.StringType),
        th.Property("language", th.StringType),
        # These `_count` metrics appear to be duplicates but have valid data
        # and are documented: https://docs.github.com/en/rest/reference/search
        th.Property("forks", th.IntegerType),
        th.Property("forks_count", th.IntegerType),
        th.Property("watchers", th.IntegerType),
        th.Property("watchers_count", th.IntegerType),
        th.Property("open_issues", th.IntegerType),
        th.Property("network_count", th.IntegerType),
        th.Property("subscribers_count", th.IntegerType),
        th.Property("open_issues_count", th.IntegerType),
        th.Property("allow_squash_merge", th.BooleanType),
        th.Property("allow_merge_commit", th.BooleanType),
        th.Property("allow_rebase_merge", th.BooleanType),
        th.Property("allow_auto_merge", th.BooleanType),
        th.Property("delete_branch_on_merge", th.BooleanType),
        th.Property("organization", user_object),
    ).to_dict()


class ReadmeStream(GitHubRestStream):
    """
    A stream dedicated to fetching the object version of a README.md.

    Inclduding its content, base64 encoded of the readme in GitHub flavored Markdown.
    For html, see ReadmeHtmlStream.
    """

    name = "readme"
    path = "/repos/{org}/{repo}/readme"
    primary_keys = ["repo", "org"]
    parent_stream_type = RepositoryStream
    ignore_parent_replication_key = True
    state_partitioning_keys = ["repo", "org"]
    tolerated_http_errors = [404]

    schema = th.PropertiesList(
        # Parent Keys
        th.Property("repo", th.StringType),
        th.Property("org", th.StringType),
        # README Keys
        th.Property("type", th.StringType),
        th.Property("encoding", th.StringType),
        th.Property("size", th.IntegerType),
        th.Property("name", th.StringType),
        th.Property("path", th.StringType),
        th.Property("content", th.StringType),
        th.Property("sha", th.StringType),
        th.Property("url", th.StringType),
        th.Property("git_url", th.StringType),
        th.Property("html_url", th.StringType),
        th.Property("download_url", th.StringType),
        th.Property(
            "_links",
            th.ObjectType(
                th.Property("git", th.StringType),
                th.Property("self", th.StringType),
                th.Property("html", th.StringType),
            ),
        ),
    ).to_dict()


class ReadmeHtmlStream(GitHubRestStream):
    """
    A stream dedicated to fetching the HTML version of README.md.

    For the object details, such as path and size, see ReadmeStream.
    """

    name = "readme_html"
    path = "/repos/{org}/{repo}/readme"
    primary_keys = ["repo", "org"]
    parent_stream_type = RepositoryStream
    ignore_parent_replication_key = True
    state_partitioning_keys = ["repo", "org"]
    tolerated_http_errors = [404]

    @property
    def http_headers(self) -> dict:
        """Return the http headers needed.

        Overridden to get the raw HTML version of the readme.
        """
        headers = super().http_headers
        headers["Accept"] = "application/vnd.github.v3.html"
        return headers

    def parse_response(self, response: requests.Response) -> Iterable[dict]:
        """Parse the README to yield the html response instead of an object."""
        if response.status_code in self.tolerated_http_errors:
            return []

        yield {"raw_html": response.text}

    schema = th.PropertiesList(
        # Parent Keys
        th.Property("repo", th.StringType),
        th.Property("org", th.StringType),
        # Readme HTML
        th.Property("raw_html", th.StringType),
    ).to_dict()


class CommunityProfileStream(GitHubRestStream):
    """Defines 'CommunityProfile' stream."""

    name = "community_profile"
    path = "/repos/{org}/{repo}/community/profile"
    primary_keys = ["repo", "org"]
    parent_stream_type = RepositoryStream
    ignore_parent_replication_key = True
    state_partitioning_keys = ["repo", "org"]
    tolerated_http_errors = [404]

    schema = th.PropertiesList(
        # Parent Keys
        th.Property("repo", th.StringType),
        th.Property("org", th.StringType),
        # Community Profile
        th.Property("health_percentage", th.IntegerType),
        th.Property("description", th.StringType),
        th.Property("documentation", th.StringType),
        th.Property("updated_at", th.DateTimeType),
        th.Property("content_reports_enabled", th.BooleanType),
        th.Property(
            "files",
            th.ObjectType(
                th.Property(
                    "code_of_conduct",
                    th.ObjectType(
                        th.Property("key", th.StringType),
                        th.Property("name", th.StringType),
                        th.Property("html_url", th.StringType),
                        th.Property("url", th.StringType),
                    ),
                ),
                th.Property(
                    "code_of_conduct_file",
                    th.ObjectType(
                        th.Property("url", th.StringType),
                        th.Property("html_url", th.StringType),
                    ),
                ),
                th.Property(
                    "contributing",
                    th.ObjectType(
                        th.Property("url", th.StringType),
                        th.Property("html_url", th.StringType),
                    ),
                ),
                th.Property(
                    "issue_template",
                    th.ObjectType(
                        th.Property("url", th.StringType),
                        th.Property("html_url", th.StringType),
                    ),
                ),
                th.Property(
                    "pull_request_template",
                    th.ObjectType(
                        th.Property("url", th.StringType),
                        th.Property("html_url", th.StringType),
                    ),
                ),
                th.Property(
                    "license",
                    th.ObjectType(
                        th.Property("key", th.StringType),
                        th.Property("name", th.StringType),
                        th.Property("spdx_id", th.StringType),
                        th.Property("node_id", th.StringType),
                        th.Property("html_url", th.StringType),
                        th.Property("url", th.StringType),
                    ),
                ),
                th.Property(
                    "readme",
                    th.ObjectType(
                        th.Property("url", th.StringType),
                        th.Property("html_url", th.StringType),
                    ),
                ),
            ),
        ),
    ).to_dict()


class EventsStream(GitHubRestStream):
    """
    Defines 'Events' stream.
    Issue events are fetched from the repository level (as opposed to per issue)
    to optimize for API quota usage.
    """

    name = "events"
    path = "/repos/{org}/{repo}/events"
    primary_keys = ["id"]
    replication_key = "created_at"
    parent_stream_type = RepositoryStream
    state_partitioning_keys = ["repo", "org"]
    ignore_parent_replication_key = True
    # GitHub is missing the "since" parameter on this endpoint.
    missing_since_parameter = True

    def get_records(self, context: Optional[Dict] = None) -> Iterable[Dict[str, Any]]:
        """Return a generator of row-type dictionary objects.
        Each row emitted should be a dictionary of property names to their values.
        """
        if context and context.get("events", None) == 0:
            self.logger.debug(f"No events detected. Skipping '{self.name}' sync.")
            return []

        return super().get_records(context)

    def post_process(self, row: dict, context: Optional[Dict] = None) -> dict:
        # TODO - We should think about the best approach to handle this. An alternative would be to
        # do a 'dumb' tap that just keeps the same schemas as GitHub without renaming these
        # objects to "target_". They are worth keeping, however, as they can be different from
        # the parent stream, e.g. for fork/parent PR events.
        row["target_repo"] = row.pop("repo", None)
        row["target_org"] = row.pop("org", None)
        return row

    schema = th.PropertiesList(
        th.Property("id", th.StringType),
        th.Property("type", th.StringType),
        th.Property("repo", th.StringType),
        th.Property("org", th.StringType),
        th.Property("public", th.BooleanType),
        th.Property("_sdc_repository", th.StringType),
        th.Property("created_at", th.DateTimeType),
        th.Property("distinct_size", th.IntegerType),
        th.Property("head", th.StringType),
        th.Property("push_id", th.IntegerType),
        th.Property("ref", th.StringType),
        th.Property("size", th.IntegerType),
        th.Property(
            "target_repo",
            th.ObjectType(
                th.Property("id", th.IntegerType),
                th.Property("name", th.StringType),
            ),
        ),
        th.Property(
            "target_org",
            th.ObjectType(
                th.Property("id", th.IntegerType),
                th.Property("login", th.StringType),
            ),
        ),
        th.Property(
            "actor",
            th.ObjectType(
                th.Property("id", th.IntegerType),
                th.Property("login", th.StringType),
                th.Property("display_login", th.StringType),
                th.Property("avatar_url", th.StringType),
                th.Property("gravatar_id", th.StringType),
                th.Property("url", th.StringType),
            ),
        ),
        th.Property(
            "payload",
            th.ObjectType(
                th.Property("before", th.StringType),
                th.Property("action", th.StringType),
                th.Property(
                    "comment",
                    th.ObjectType(
                        th.Property("url", th.StringType),
                        th.Property("id", th.IntegerType),
                        th.Property("node_id", th.StringType),
                        th.Property("body", th.StringType),
                        th.Property("created_at", th.DateTimeType),
                        th.Property("updated_at", th.DateTimeType),
                    ),
                ),
                th.Property(
                    "comments",
                    th.ArrayType(
                        th.ObjectType(
                            th.Property("url", th.StringType),
                            th.Property("id", th.IntegerType),
                            th.Property("node_id", th.StringType),
                            th.Property("body", th.StringType),
                            th.Property("created_at", th.DateTimeType),
                            th.Property("updated_at", th.DateTimeType),
                        ),
                    ),
                ),
                th.Property(
                    "issue",
                    th.ObjectType(
                        th.Property("url", th.StringType),
                        th.Property("id", th.IntegerType),
                        th.Property("node_id", th.StringType),
                        th.Property("number", th.IntegerType),
                        th.Property("title", th.StringType),
                        th.Property("body", th.StringType),
                        th.Property("created_at", th.DateTimeType),
                        th.Property("updated_at", th.DateTimeType),
                    ),
                ),
                th.Property(
                    "pull_request",
                    th.ObjectType(
                        th.Property("url", th.StringType),
                        th.Property("id", th.IntegerType),
                        th.Property("node_id", th.StringType),
                        th.Property("number", th.IntegerType),
                        th.Property("title", th.StringType),
                        th.Property("body", th.StringType),
                        th.Property("created_at", th.DateTimeType),
                        th.Property("updated_at", th.DateTimeType),
                    ),
                ),
                th.Property(
                    "review",
                    th.ObjectType(
                        th.Property("url", th.StringType),
                        th.Property("id", th.IntegerType),
                        th.Property("node_id", th.StringType),
                        th.Property("body", th.StringType),
                        th.Property("submitted_at", th.DateTimeType),
                    ),
                ),
                th.Property("description", th.StringType),
                th.Property("master_branch", th.StringType),
                th.Property("pusher_type", th.StringType),
                th.Property("ref", th.StringType),
                th.Property("ref_type", th.StringType),
                th.Property(
                    "commits",
                    th.ArrayType(
                        th.ObjectType(
                            th.Property(
                                "author",
                                th.ObjectType(
                                    th.Property("email", th.StringType),
                                    th.Property("name", th.StringType),
                                ),
                            ),
                            th.Property("distinct", th.BooleanType),
                            th.Property("message", th.StringType),
                            th.Property("sha", th.StringType),
                            th.Property("url", th.StringType),
                        ),
                    ),
                ),
            ),
        ),
    ).to_dict()


class MilestonesStream(GitHubRestStream):
    name = "milestones"
    path = "/repos/{org}/{repo}/milestones"
    primary_keys = ["id"]
    replication_key = "updated_at"
    parent_stream_type = RepositoryStream
    state_partitioning_keys = ["repo", "org"]
    ignore_parent_replication_key = True

    schema = th.PropertiesList(
        # Parent Keys
        th.Property("repo", th.StringType),
        th.Property("org", th.StringType),
        # Rest
        th.Property("url", th.StringType),
        th.Property("html_url", th.StringType),
        th.Property("labels_url", th.StringType),
        th.Property("id", th.IntegerType),
        th.Property("node_id", th.StringType),
        th.Property("number", th.IntegerType),
        th.Property("state", th.StringType),
        th.Property("title", th.StringType),
        th.Property("description", th.StringType),
<<<<<<< HEAD
        th.Property(
            "creator",
            th.ObjectType(
                th.Property("login", th.StringType),
                th.Property("id", th.IntegerType),
                th.Property("node_id", th.StringType),
                th.Property("avatar_url", th.StringType),
                th.Property("gravatar_id", th.StringType),
                th.Property("url", th.StringType),
                th.Property("html_url", th.StringType),
                th.Property("type", th.StringType),
                th.Property("site_admin", th.BooleanType),
            ),
        ),
=======
        th.Property("creator", user_object),
>>>>>>> 0851e805
        th.Property("open_issues", th.IntegerType),
        th.Property("closed_issues", th.IntegerType),
        th.Property("created_at", th.DateTimeType),
        th.Property("updated_at", th.DateTimeType),
        th.Property("closed_at", th.DateTimeType),
        th.Property("due_on", th.StringType),
    ).to_dict()


class ReleasesStream(GitHubRestStream):
    name = "releases"
    path = "/repos/{org}/{repo}/releases"
    ignore_parent_replication_key = True
    primary_keys = ["id"]
    parent_stream_type = RepositoryStream
    state_partitioning_keys = ["repo", "org"]
    replication_key = "published_at"

    schema = th.PropertiesList(
        # Parent keys
        th.Property("repo", th.StringType),
        th.Property("org", th.StringType),
        # Rest
        th.Property("url", th.StringType),
        th.Property("html_url", th.StringType),
        th.Property("assets_url", th.StringType),
        th.Property("upload_url", th.StringType),
        th.Property("tarball_url", th.StringType),
        th.Property("zipball_url", th.StringType),
        th.Property("id", th.IntegerType),
        th.Property("node_id", th.StringType),
        th.Property("tag_name", th.StringType),
        th.Property("target_commitish", th.StringType),
        th.Property("name", th.StringType),
        th.Property("body", th.StringType),
        th.Property("draft", th.BooleanType),
        th.Property("prerelease", th.BooleanType),
        th.Property("created_at", th.DateTimeType),
        th.Property("published_at", th.DateTimeType),
<<<<<<< HEAD
        th.Property(
            "author",
            th.ObjectType(
                th.Property("login", th.StringType),
                th.Property("id", th.IntegerType),
                th.Property("node_id", th.StringType),
                th.Property("avatar_url", th.StringType),
                th.Property("gravatar_id", th.StringType),
                th.Property("url", th.StringType),
                th.Property("html_url", th.StringType),
                th.Property("type", th.StringType),
                th.Property("site_admin", th.BooleanType),
            ),
        ),
=======
        th.Property("author", user_object),
>>>>>>> 0851e805
        th.Property(
            "assets",
            th.ArrayType(
                th.ObjectType(
                    th.Property("url", th.StringType),
                    th.Property("browser_download_url", th.StringType),
                    th.Property("id", th.IntegerType),
                    th.Property("node_id", th.StringType),
                    th.Property("name", th.StringType),
                    th.Property("label", th.StringType),
                    th.Property("state", th.StringType),
                    th.Property("content_type", th.StringType),
                    th.Property("size", th.IntegerType),
                    th.Property("download_count", th.IntegerType),
                    th.Property("created_at", th.DateTimeType),
                    th.Property("updated_at", th.DateTimeType),
<<<<<<< HEAD
                    th.Property(
                        "uploader",
                        th.ObjectType(
                            th.Property("login", th.StringType),
                            th.Property("id", th.IntegerType),
                            th.Property("node_id", th.StringType),
                            th.Property("avatar_url", th.StringType),
                            th.Property("gravatar_id", th.StringType),
                            th.Property("url", th.StringType),
                            th.Property("html_url", th.StringType),
                            th.Property("type", th.StringType),
                            th.Property("site_admin", th.BooleanType),
                        ),
                    ),
=======
                    th.Property("uploader", user_object),
>>>>>>> 0851e805
                )
            ),
        ),
    ).to_dict()


class LanguagesStream(GitHubRestStream):
    name = "languages"
    path = "/repos/{org}/{repo}/languages"
    primary_keys = ["repo", "org", "language_name"]
    parent_stream_type = RepositoryStream
    ignore_parent_replication_key = False
    state_partitioning_keys = ["repo", "org"]

    def parse_response(self, response: requests.Response) -> Iterable[dict]:
        """Parse the language response and reformat to return as an iterator of [{language_name: Python, bytes: 23}]."""
        if response.status_code in self.tolerated_http_errors:
            return []

        languages_json = response.json()
        for key, value in languages_json.items():
            yield {"language_name": key, "bytes": value}

    schema = th.PropertiesList(
        # Parent Keys
        th.Property("repo", th.StringType),
        th.Property("org", th.StringType),
        # A list of languages parsed by GitHub is available here:
        # https://github.com/github/linguist/blob/master/lib/linguist/languages.yml
        th.Property("language_name", th.StringType),
        th.Property("bytes", th.IntegerType),
    ).to_dict()


class CollaboratorsStream(GitHubRestStream):
    name = "collaborators"
    path = "/repos/{org}/{repo}/collaborators"
    primary_keys = ["id"]
    parent_stream_type = RepositoryStream
    ignore_parent_replication_key = True
    state_partitioning_keys = ["repo", "org"]

    schema = th.PropertiesList(
        # Parent Keys
        th.Property("repo", th.StringType),
        th.Property("org", th.StringType),
        # Rest
        th.Property("login", th.StringType),
        th.Property("id", th.IntegerType),
        th.Property("node_id", th.StringType),
        th.Property("avatar_url", th.StringType),
        th.Property("gravatar_id", th.StringType),
        th.Property("url", th.StringType),
        th.Property("html_url", th.StringType),
        th.Property("type", th.StringType),
        th.Property("site_admin", th.BooleanType),
        th.Property(
            "permissions",
            th.ObjectType(
                th.Property("pull", th.BooleanType),
                th.Property("triage", th.BooleanType),
                th.Property("push", th.BooleanType),
                th.Property("maintain", th.BooleanType),
                th.Property("admin", th.BooleanType),
            ),
        ),
        th.Property("role_name", th.StringType),
    ).to_dict()


class AssigneesStream(GitHubRestStream):
    """Defines 'Assignees' stream which returns possible assignees for issues/prs following GitHub's API convention."""

    name = "assignees"
    path = "/repos/{org}/{repo}/assignees"
    primary_keys = ["id"]
    parent_stream_type = RepositoryStream
    ignore_parent_replication_key = True
    state_partitioning_keys = ["repo", "org"]

    schema = th.PropertiesList(
        # Parent keys
        th.Property("repo", th.StringType),
        th.Property("org", th.StringType),
        # Rest
        th.Property("login", th.StringType),
        th.Property("id", th.IntegerType),
        th.Property("node_id", th.StringType),
        th.Property("avatar_url", th.StringType),
        th.Property("gravatar_id", th.StringType),
        th.Property("url", th.StringType),
        th.Property("html_url", th.StringType),
        th.Property("type", th.StringType),
        th.Property("site_admin", th.BooleanType),
    ).to_dict()


class IssuesStream(GitHubRestStream):
    """Defines 'Issues' stream which returns Issues and PRs following GitHub's API convention."""

    name = "issues"
    path = "/repos/{org}/{repo}/issues"
    primary_keys = ["id"]
    replication_key = "updated_at"
    parent_stream_type = RepositoryStream
    ignore_parent_replication_key = True
    state_partitioning_keys = ["repo", "org"]

    def get_url_params(
        self, context: Optional[Dict], next_page_token: Optional[Any]
    ) -> Dict[str, Any]:
        """Return a dictionary of values to be used in URL parameterization."""
        assert context is not None, f"Context cannot be empty for '{self.name}' stream."
        params = super().get_url_params(context, next_page_token)
        # Fetch all issues and PRs, regardless of state (OPEN, CLOSED, MERGED).
        # To exclude PRs from the issues stream, you can use the Stream Maps in the config.
        # {
        #     // ..
        #     "stream_maps": {
        #         "issues": {
        #             "__filter__": "record['type'] = 'issue'"
        #         }
        #     }
        # }
        params["state"] = "all"
        return params

    @property
    def http_headers(self) -> dict:
        """Return the http headers needed.

        Overridden to use beta endpoint which includes reactions as described here:
        https://developer.github.com/changes/2016-05-12-reactions-api-preview/
        """
        headers = super().http_headers
        headers["Accept"] = "application/vnd.github.squirrel-girl-preview"
        return headers

    def post_process(self, row: dict, context: Optional[Dict] = None) -> dict:
        row["type"] = "pull_request" if "pull_request" in row else "issue"
        if row["body"] is not None:
            # some issue bodies include control characters such as \x00
            # that some targets (such as postgresql) choke on. This ensures
            # such chars are removed from the data before we pass it on to
            # the target
            row["body"] = row["body"].replace("\x00", "")

        # replace +1/-1 emojis to avoid downstream column name errors.
        row["plus_one"] = row.pop("+1", None)
        row["minus_one"] = row.pop("-1", None)
        return row

    schema = th.PropertiesList(
        th.Property("id", th.IntegerType),
        th.Property("node_id", th.StringType),
        th.Property("url", th.StringType),
        th.Property("html_url", th.StringType),
        th.Property("repo", th.StringType),
        th.Property("org", th.StringType),
        th.Property("number", th.IntegerType),
        th.Property("updated_at", th.DateTimeType),
        th.Property("created_at", th.DateTimeType),
        th.Property("closed_at", th.DateTimeType),
        th.Property("state", th.StringType),
        th.Property("title", th.StringType),
        th.Property("comments", th.IntegerType),
        th.Property("author_association", th.StringType),
        th.Property("body", th.StringType),
        th.Property("type", th.StringType),
        th.Property("user", user_object),
        th.Property(
            "labels",
            th.ArrayType(label_object),
        ),
        th.Property("reactions", reactions_object),
        th.Property("assignee", user_object),
        th.Property(
            "assignees",
            th.ArrayType(user_object),
        ),
        th.Property("milestone", milestone_object),
        th.Property("locked", th.BooleanType),
        th.Property(
            "pull_request",
            th.ObjectType(
                th.Property("html_url", th.StringType),
                th.Property("url", th.StringType),
                th.Property("diff_url", th.StringType),
                th.Property("patch_url", th.StringType),
            ),
        ),
    ).to_dict()


class IssueCommentsStream(GitHubRestStream):
    """
    Defines 'IssueComments' stream.
    Issue comments are fetched from the repository level (as opposed to per issue)
    to optimize for API quota usage.
    """

    name = "issue_comments"
    path = "/repos/{org}/{repo}/issues/comments"
    primary_keys = ["id"]
    replication_key = "updated_at"
    parent_stream_type = RepositoryStream
    state_partitioning_keys = ["repo", "org"]
    ignore_parent_replication_key = True
    # FIXME: this allows the tap to continue on server-side timeouts but means
    # we have gaps in our data
    tolerated_http_errors = [502]

    def get_records(self, context: Optional[Dict] = None) -> Iterable[Dict[str, Any]]:
        """Return a generator of row-type dictionary objects.

        Each row emitted should be a dictionary of property names to their values.
        """
        if context and context.get("comments", None) == 0:
            self.logger.debug(f"No comments detected. Skipping '{self.name}' sync.")
            return []

        return super().get_records(context)

    def post_process(self, row: dict, context: Optional[Dict] = None) -> dict:
        row["issue_number"] = int(row["issue_url"].split("/")[-1])
        if row["body"] is not None:
            # some comment bodies include control characters such as \x00
            # that some targets (such as postgresql) choke on. This ensures
            # such chars are removed from the data before we pass it on to
            # the target
            row["body"] = row["body"].replace("\x00", "")
        return row

    schema = th.PropertiesList(
        # Parent keys
        th.Property("repo", th.StringType),
        th.Property("org", th.StringType),
        # Rest
        th.Property("id", th.IntegerType),
        th.Property("node_id", th.StringType),
        th.Property("issue_number", th.IntegerType),
        th.Property("repo", th.StringType),
        th.Property("org", th.StringType),
        th.Property("issue_url", th.StringType),
        th.Property("updated_at", th.DateTimeType),
        th.Property("created_at", th.DateTimeType),
        th.Property("author_association", th.StringType),
        th.Property("body", th.StringType),
        th.Property("user", user_object),
    ).to_dict()


class IssueEventsStream(GitHubRestStream):
    """
    Defines 'IssueEvents' stream.
    Issue events are fetched from the repository level (as opposed to per issue)
    to optimize for API quota usage.
    """

    name = "issue_events"
    path = "/repos/{org}/{repo}/issues/events"
    primary_keys = ["id"]
    replication_key = "created_at"
    parent_stream_type = RepositoryStream
    state_partitioning_keys = ["repo", "org"]
    ignore_parent_replication_key = True
    # GitHub is missing the "since" parameter on this endpoint.
    missing_since_parameter = True

    def get_records(self, context: Optional[Dict] = None) -> Iterable[Dict[str, Any]]:
        """Return a generator of row-type dictionary objects.

        Each row emitted should be a dictionary of property names to their values.
        """
        if context and context.get("events", None) == 0:
            self.logger.debug(f"No events detected. Skipping '{self.name}' sync.")
            return []

        return super().get_records(context)

    def post_process(self, row: dict, context: Optional[Dict] = None) -> dict:
        row["issue_number"] = int(row["issue"].pop("number"))
        row["issue_url"] = row["issue"].pop("url")
        return row

    schema = th.PropertiesList(
        th.Property("id", th.IntegerType),
        th.Property("node_id", th.StringType),
        th.Property("repo", th.StringType),
        th.Property("org", th.StringType),
        th.Property("issue_number", th.IntegerType),
        th.Property("issue_url", th.StringType),
        th.Property("event", th.StringType),
        th.Property("commit_id", th.StringType),
        th.Property("commit_url", th.StringType),
        th.Property("created_at", th.DateTimeType),
        th.Property("actor", user_object),
    ).to_dict()


class CommitsStream(GitHubRestStream):
    """
    Defines the 'Commits' stream.
    The stream is fetched per repository to optimize for API quota usage.
    """

    name = "commits"
    path = "/repos/{org}/{repo}/commits"
    primary_keys = ["node_id"]
    replication_key = "commit_timestamp"
    parent_stream_type = RepositoryStream
    state_partitioning_keys = ["repo", "org"]
    ignore_parent_replication_key = True

    def post_process(self, row: dict, context: Optional[Dict] = None) -> dict:
        """
        Add a timestamp top-level field to be used as state replication key.
        It's not clear from github's API docs which time (author or committer)
        is used to compare to the `since` argument that the endpoint supports.
        """
        row["commit_timestamp"] = row["commit"]["committer"]["date"]
        # add some context info to help downstream processing
        assert context is not None, "CommitsStream was called without context"
        row["repo"] = context["repo"]
        row["org"] = context["org"]
        return row

    schema = th.PropertiesList(
        th.Property("org", th.StringType),
        th.Property("repo", th.StringType),
        th.Property("node_id", th.StringType),
        th.Property("url", th.StringType),
        th.Property("sha", th.StringType),
        th.Property("html_url", th.StringType),
        th.Property("commit_timestamp", th.DateTimeType),
        th.Property(
            "commit",
            th.ObjectType(
                th.Property(
                    "author",
                    th.ObjectType(
                        th.Property("name", th.StringType),
                        th.Property("email", th.StringType),
                        th.Property("date", th.DateTimeType),
                    ),
                ),
                th.Property(
                    "committer",
                    th.ObjectType(
                        th.Property("name", th.StringType),
                        th.Property("email", th.StringType),
                        th.Property("date", th.DateTimeType),
                    ),
                ),
                th.Property("message", th.StringType),
                th.Property(
                    "tree",
                    th.ObjectType(
                        th.Property("url", th.StringType),
                        th.Property("sha", th.StringType),
                    ),
                ),
                th.Property(
                    "verification",
                    th.ObjectType(
                        th.Property("verified", th.BooleanType),
                        th.Property("reason", th.StringType),
                        th.Property("signature", th.StringType),
                        th.Property("payload", th.StringType),
                    ),
                ),
            ),
        ),
        th.Property("author", user_object),
        th.Property("committer", user_object),
    ).to_dict()


class CommitCommentsStream(GitHubRestStream):
    name = "commit_comments"
    path = "/repos/{org}/{repo}/comments"
    primary_keys = ["id"]
    replication_key = "updated_at"
    parent_stream_type = RepositoryStream
    state_partitioning_keys = ["repo", "org"]
    ignore_parent_replication_key = True

    schema = th.PropertiesList(
        # Parent keys
        th.Property("repo", th.StringType),
        th.Property("org", th.StringType),
        # Rest
        th.Property("html_url", th.StringType),
        th.Property("url", th.StringType),
        th.Property("id", th.IntegerType),
        th.Property("node_id", th.StringType),
        th.Property("body", th.StringType),
        th.Property("path", th.StringType),
        th.Property("position", th.IntegerType),
        th.Property("line", th.IntegerType),
        th.Property("commit_id", th.StringType),
        th.Property("user", user_object),
        th.Property("created_at", th.DateTimeType),
        th.Property("updated_at", th.DateTimeType),
        th.Property("author_association", th.StringType),
    ).to_dict()


class CommitCommentsStream(GitHubRestStream):
    name = "commit_comments"
    path = "/repos/{org}/{repo}/comments"
    primary_keys = ["id"]
    replication_key = "updated_at"
    parent_stream_type = RepositoryStream
    state_partitioning_keys = ["repo", "org"]
    ignore_parent_replication_key = True

    schema = th.PropertiesList(
        # Parent keys
        th.Property("repo", th.StringType),
        th.Property("org", th.StringType),
        # Rest
        th.Property("html_url", th.StringType),
        th.Property("url", th.StringType),
        th.Property("id", th.IntegerType),
        th.Property("node_id", th.StringType),
        th.Property("body", th.StringType),
        th.Property("path", th.StringType),
        th.Property("position", th.IntegerType),
        th.Property("line", th.IntegerType),
        th.Property("commit_id", th.StringType),
        th.Property(
            "user",
            th.ObjectType(
                th.Property("login", th.StringType),
                th.Property("id", th.IntegerType),
                th.Property("node_id", th.StringType),
                th.Property("avatar_url", th.StringType),
                th.Property("gravatar_id", th.StringType),
                th.Property("url", th.StringType),
                th.Property("html_url", th.StringType),
                th.Property("type", th.StringType),
                th.Property("site_admin", th.BooleanType),
            ),
        ),
        th.Property("created_at", th.DateTimeType),
        th.Property("updated_at", th.DateTimeType),
        th.Property("author_association", th.StringType),
    ).to_dict()


class PullRequestsStream(GitHubRestStream):
    """Defines 'PullRequests' stream."""

    name = "pull_requests"
    path = "/repos/{org}/{repo}/pulls"
    primary_keys = ["id"]
    replication_key = "updated_at"
    parent_stream_type = RepositoryStream
    ignore_parent_replication_key = True
    state_partitioning_keys = ["repo", "org"]
    # GitHub is missing the "since" parameter on this endpoint.
    missing_since_parameter = True

    def get_url_params(
        self, context: Optional[Dict], next_page_token: Optional[Any]
    ) -> Dict[str, Any]:
        """Return a dictionary of values to be used in URL parameterization."""
        assert context is not None, f"Context cannot be empty for '{self.name}' stream."
        params = super().get_url_params(context, next_page_token)
        # Fetch all pull requests regardless of state (OPEN, CLOSED, MERGED).
        params["state"] = "all"
        return params

    @property
    def http_headers(self) -> dict:
        """Return the http headers needed.

        Overridden to use beta endpoint which includes reactions as described here:
        https://developer.github.com/changes/2016-05-12-reactions-api-preview/
        """
        headers = super().http_headers
        headers["Accept"] = "application/vnd.github.squirrel-girl-preview"
        return headers

    def post_process(self, row: dict, context: Optional[Dict] = None) -> dict:
        if row["body"] is not None:
            # some pr bodies include control characters such as \x00
            # that some targets (such as postgresql) choke on. This ensures
            # such chars are removed from the data before we pass it on to
            # the target
            row["body"] = row["body"].replace("\x00", "")

        # replace +1/-1 emojis to avoid downstream column name errors.
        row["plus_one"] = row.pop("+1", None)
        row["minus_one"] = row.pop("-1", None)
        return row

    def get_child_context(self, record: Dict, context: Optional[Dict]) -> dict:
        if context:
            return {
                "org": context["org"],
                "repo": context["repo"],
                "pull_number": record["number"],
            }
        return {
            "pull_number": record["number"],
            "org": record["base"]["user"]["login"],
            "repo": record["base"]["repo"]["name"],
        }

    schema = th.PropertiesList(
        # Parent keys
        th.Property("repo", th.StringType),
        th.Property("org", th.StringType),
        # PR keys
        th.Property("id", th.IntegerType),
        th.Property("node_id", th.StringType),
        th.Property("url", th.StringType),
        th.Property("html_url", th.StringType),
        th.Property("diff_url", th.StringType),
        th.Property("patch_url", th.StringType),
        th.Property("number", th.IntegerType),
        th.Property("updated_at", th.DateTimeType),
        th.Property("created_at", th.DateTimeType),
        th.Property("closed_at", th.DateTimeType),
        th.Property("merged_at", th.DateTimeType),
        th.Property("state", th.StringType),
        th.Property("title", th.StringType),
        th.Property("locked", th.BooleanType),
        th.Property("comments", th.IntegerType),
        th.Property("author_association", th.StringType),
        th.Property("body", th.StringType),
        th.Property("merge_commit_sha", th.StringType),
        th.Property("draft", th.BooleanType),
        th.Property("commits_url", th.StringType),
        th.Property("review_comments_url", th.StringType),
        th.Property("review_comment_url", th.StringType),
        th.Property("comments_url", th.StringType),
        th.Property("statuses_url", th.StringType),
        th.Property("user", user_object),
        th.Property(
            "labels",
            th.ArrayType(label_object),
        ),
        th.Property("reactions", reactions_object),
        th.Property("assignee", user_object),
        th.Property(
            "assignees",
            th.ArrayType(user_object),
        ),
        th.Property(
            "requested_reviewers",
            th.ArrayType(user_object),
        ),
        th.Property("milestone", milestone_object),
        th.Property("locked", th.BooleanType),
        th.Property(
            "pull_request",
            th.ObjectType(
                th.Property("html_url", th.StringType),
                th.Property("url", th.StringType),
                th.Property("diff_url", th.StringType),
                th.Property("patch_url", th.StringType),
            ),
        ),
        th.Property(
            "head",
            th.ObjectType(
                th.Property("label", th.StringType),
                th.Property("ref", th.StringType),
                th.Property("sha", th.StringType),
                th.Property("user", user_object),
                th.Property(
                    "repo",
                    th.ObjectType(
                        th.Property("id", th.IntegerType),
                        th.Property("node_id", th.StringType),
                        th.Property("name", th.StringType),
                        th.Property("full_name", th.StringType),
                        th.Property("html_url", th.StringType),
                    ),
                ),
            ),
        ),
        th.Property(
            "base",
            th.ObjectType(
                th.Property("label", th.StringType),
                th.Property("ref", th.StringType),
                th.Property("sha", th.StringType),
                th.Property("user", user_object),
                th.Property(
                    "repo",
                    th.ObjectType(
                        th.Property("id", th.IntegerType),
                        th.Property("node_id", th.StringType),
                        th.Property("name", th.StringType),
                        th.Property("full_name", th.StringType),
                        th.Property("html_url", th.StringType),
                    ),
                ),
            ),
        ),
    ).to_dict()


class PullRequestCommits(GitHubRestStream):
    name = "pull_request_commits"
    path = "/repos/{org}/{repo}/pulls/{pull_number}/commits"
    ignore_parent_replication_key = False
    primary_keys = ["node_id"]
    parent_stream_type = PullRequestsStream
    state_partitioning_keys = ["repo", "org"]

    schema = th.PropertiesList(
        # Parent keys
        th.Property("org", th.StringType),
        th.Property("repo", th.StringType),
        th.Property("pull_number", th.IntegerType),
        # Rest
        th.Property("url", th.StringType),
        th.Property("sha", th.StringType),
        th.Property("node_id", th.StringType),
        th.Property("html_url", th.StringType),
        th.Property("comments_url", th.StringType),
        th.Property(
            "commit",
            th.ObjectType(
                th.Property("url", th.StringType),
                th.Property(
                    "author",
                    th.ObjectType(
                        th.Property("name", th.StringType),
                        th.Property("email", th.StringType),
                        th.Property("date", th.StringType),
                    ),
                ),
                th.Property(
                    "committer",
                    th.ObjectType(
                        th.Property("name", th.StringType),
                        th.Property("email", th.StringType),
                        th.Property("date", th.StringType),
                    ),
                ),
                th.Property("message", th.StringType),
                th.Property(
                    "tree",
                    th.ObjectType(
                        th.Property("url", th.StringType),
                        th.Property("sha", th.StringType),
                    ),
                ),
                th.Property("comment_count", th.IntegerType),
                th.Property(
                    "verification",
                    th.ObjectType(
                        th.Property("verified", th.BooleanType),
                        th.Property("reason", th.StringType),
                        th.Property("signature", th.StringType),
                        th.Property("payload", th.StringType),
                    ),
                ),
            ),
        ),
        th.Property("author", user_object),
        th.Property("committer", user_object),
        th.Property(
            "parents",
            th.ArrayType(
                th.ObjectType(
                    th.Property("url", th.StringType), th.Property("sha", th.StringType)
                )
            ),
        ),
    ).to_dict()


class ReviewsStream(GitHubRestStream):
    name = "reviews"
    path = "/repos/{org}/{repo}/pulls/{pull_number}/reviews"
    primary_keys = ["id"]
    parent_stream_type = PullRequestsStream
    ignore_parent_replication_key = False
    state_partitioning_keys = ["repo", "org"]

    schema = th.PropertiesList(
        # Parent keys
        th.Property("pull_number", th.IntegerType),
        th.Property("org", th.StringType),
        th.Property("repo", th.StringType),
        # Rest
        th.Property("id", th.IntegerType),
        th.Property("node_id", th.StringType),
        th.Property("user", user_object),
        th.Property("body", th.StringType),
        th.Property("state", th.StringType),
        th.Property("html_url", th.StringType),
        th.Property("pull_request_url", th.StringType),
        th.Property(
            "_links",
            th.ObjectType(
                th.Property("html", th.ObjectType(th.Property("href", th.StringType))),
                th.Property(
                    "pull_request", th.ObjectType(th.Property("href", th.StringType))
                ),
            ),
        ),
        th.Property("submitted_at", th.DateTimeType),
        th.Property("commit_id", th.StringType),
        th.Property("author_association", th.StringType),
    ).to_dict()


class ReviewCommentsStream(GitHubRestStream):
    name = "review_comments"
    path = "/repos/{org}/{repo}/pulls/comments"
    primary_keys = ["id"]
    parent_stream_type = RepositoryStream
    ignore_parent_replication_key = True
    state_partitioning_keys = ["repo", "org"]

    schema = th.PropertiesList(
        # Parent keys
        th.Property("org", th.StringType),
        th.Property("repo", th.StringType),
        # Rest
        th.Property("url", th.StringType),
        th.Property("pull_request_review_id", th.IntegerType),
        th.Property("id", th.IntegerType),
        th.Property("node_id", th.StringType),
        th.Property("diff_hunk", th.StringType),
        th.Property("path", th.StringType),
        th.Property("position", th.IntegerType),
        th.Property("original_position", th.IntegerType),
        th.Property("commit_id", th.StringType),
        th.Property("original_commit_id", th.StringType),
        th.Property("in_reply_to_id", th.IntegerType),
        th.Property("user", user_object),
        th.Property("body", th.StringType),
        th.Property("created_at", th.DateTimeType),
        th.Property("updated_at", th.DateTimeType),
        th.Property("html_url", th.StringType),
        th.Property("pull_request_url", th.StringType),
        th.Property("author_association", th.StringType),
        th.Property(
            "_links",
            th.ObjectType(
                th.Property("self", th.ObjectType(th.Property("href", th.StringType))),
                th.Property("html", th.ObjectType(th.Property("href", th.StringType))),
                th.Property(
                    "pull_request", th.ObjectType(th.Property("href", th.StringType))
                ),
            ),
        ),
        th.Property("start_line", th.IntegerType),
        th.Property("original_start_line", th.IntegerType),
        th.Property("start_side", th.StringType),
        th.Property("line", th.IntegerType),
        th.Property("original_line", th.IntegerType),
        th.Property("side", th.StringType),
    ).to_dict()


class PullRequestCommits(GitHubRestStream):
    name = "pull_request_commits"
    path = "/repos/{org}/{repo}/pulls/{pull_number}/commits"
    ignore_parent_replication_key = False
    primary_keys = ["node_id"]
    parent_stream_type = PullRequestsStream
    state_partitioning_keys = ["repo", "org"]

    schema = th.PropertiesList(
        # Parent keys
        th.Property("org", th.StringType),
        th.Property("repo", th.StringType),
        th.Property("pull_number", th.IntegerType),
        # Rest
        th.Property("url", th.StringType),
        th.Property("sha", th.StringType),
        th.Property("node_id", th.StringType),
        th.Property("html_url", th.StringType),
        th.Property("comments_url", th.StringType),
        th.Property(
            "commit",
            th.ObjectType(
                th.Property("url", th.StringType),
                th.Property(
                    "author",
                    th.ObjectType(
                        th.Property("name", th.StringType),
                        th.Property("email", th.StringType),
                        th.Property("date", th.StringType),
                    ),
                ),
                th.Property(
                    "committer",
                    th.ObjectType(
                        th.Property("name", th.StringType),
                        th.Property("email", th.StringType),
                        th.Property("date", th.StringType),
                    ),
                ),
                th.Property("message", th.StringType),
                th.Property(
                    "tree",
                    th.ObjectType(
                        th.Property("url", th.StringType),
                        th.Property("sha", th.StringType),
                    ),
                ),
                th.Property("comment_count", th.IntegerType),
                th.Property(
                    "verification",
                    th.ObjectType(
                        th.Property("verified", th.BooleanType),
                        th.Property("reason", th.StringType),
                        th.Property("signature", th.StringType),
                        th.Property("payload", th.StringType),
                    ),
                ),
            ),
        ),
        th.Property(
            "author",
            th.ObjectType(
                th.Property("login", th.StringType),
                th.Property("id", th.IntegerType),
                th.Property("node_id", th.StringType),
                th.Property("avatar_url", th.StringType),
                th.Property("gravatar_id", th.StringType),
                th.Property("url", th.StringType),
                th.Property("html_url", th.StringType),
                th.Property("type", th.StringType),
                th.Property("site_admin", th.BooleanType),
            ),
        ),
        th.Property(
            "committer",
            th.ObjectType(
                th.Property("login", th.StringType),
                th.Property("id", th.IntegerType),
                th.Property("node_id", th.StringType),
                th.Property("avatar_url", th.StringType),
                th.Property("gravatar_id", th.StringType),
                th.Property("url", th.StringType),
                th.Property("html_url", th.StringType),
                th.Property("type", th.StringType),
                th.Property("site_admin", th.BooleanType),
            ),
        ),
        th.Property(
            "parents",
            th.ArrayType(
                th.ObjectType(
                    th.Property("url", th.StringType), th.Property("sha", th.StringType)
                )
            ),
        ),
    ).to_dict()


class ReviewsStream(GitHubRestStream):
    name = "reviews"
    path = "/repos/{org}/{repo}/pulls/{pull_number}/reviews"
    primary_keys = ["id"]
    parent_stream_type = PullRequestsStream
    ignore_parent_replication_key = False
    state_partitioning_keys = ["repo", "org"]

    schema = th.PropertiesList(
        # Parent keys
        th.Property("pull_number", th.IntegerType),
        th.Property("org", th.StringType),
        th.Property("repo", th.StringType),
        # Rest
        th.Property("id", th.IntegerType),
        th.Property("node_id", th.StringType),
        th.Property(
            "user",
            th.ObjectType(
                th.Property("login", th.StringType),
                th.Property("id", th.IntegerType),
                th.Property("node_id", th.StringType),
                th.Property("avatar_url", th.StringType),
                th.Property("gravatar_id", th.StringType),
                th.Property("url", th.StringType),
                th.Property("html_url", th.StringType),
                th.Property("type", th.StringType),
                th.Property("site_admin", th.BooleanType),
            ),
        ),
        th.Property("body", th.StringType),
        th.Property("state", th.StringType),
        th.Property("html_url", th.StringType),
        th.Property("pull_request_url", th.StringType),
        th.Property(
            "_links",
            th.ObjectType(
                th.Property("html", th.ObjectType(th.Property("href", th.StringType))),
                th.Property(
                    "pull_request", th.ObjectType(th.Property("href", th.StringType))
                ),
            ),
        ),
        th.Property("submitted_at", th.DateTimeType),
        th.Property("commit_id", th.StringType),
        th.Property("author_association", th.StringType),
    ).to_dict()


class ReviewCommentsStream(GitHubRestStream):
    name = "review_comments"
    path = "/repos/{org}/{repo}/pulls/comments"
    primary_keys = ["id"]
    parent_stream_type = RepositoryStream
    ignore_parent_replication_key = True
    state_partitioning_keys = ["repo", "org"]

    schema = th.PropertiesList(
        # Parent keys
        th.Property("org", th.StringType),
        th.Property("repo", th.StringType),
        # Rest
        th.Property("url", th.StringType),
        th.Property("pull_request_review_id", th.IntegerType),
        th.Property("id", th.IntegerType),
        th.Property("node_id", th.StringType),
        th.Property("diff_hunk", th.StringType),
        th.Property("path", th.StringType),
        th.Property("position", th.IntegerType),
        th.Property("original_position", th.IntegerType),
        th.Property("commit_id", th.StringType),
        th.Property("original_commit_id", th.StringType),
        th.Property("in_reply_to_id", th.IntegerType),
        th.Property(
            "user",
            th.ObjectType(
                th.Property("login", th.StringType),
                th.Property("id", th.IntegerType),
                th.Property("node_id", th.StringType),
                th.Property("avatar_url", th.StringType),
                th.Property("gravatar_id", th.StringType),
                th.Property("url", th.StringType),
                th.Property("html_url", th.StringType),
                th.Property("type", th.StringType),
                th.Property("site_admin", th.BooleanType),
            ),
        ),
        th.Property("body", th.StringType),
        th.Property("created_at", th.DateTimeType),
        th.Property("updated_at", th.DateTimeType),
        th.Property("html_url", th.StringType),
        th.Property("pull_request_url", th.StringType),
        th.Property("author_association", th.StringType),
        th.Property(
            "_links",
            th.ObjectType(
                th.Property("self", th.ObjectType(th.Property("href", th.StringType))),
                th.Property("html", th.ObjectType(th.Property("href", th.StringType))),
                th.Property(
                    "pull_request", th.ObjectType(th.Property("href", th.StringType))
                ),
            ),
        ),
        th.Property("start_line", th.IntegerType),
        th.Property("original_start_line", th.IntegerType),
        th.Property("start_side", th.StringType),
        th.Property("line", th.IntegerType),
        th.Property("original_line", th.IntegerType),
        th.Property("side", th.StringType),
    ).to_dict()


class ContributorsStream(GitHubRestStream):
    """Defines 'Contributors' stream. Fetching User & Bot contributors."""

    name = "contributors"
    path = "/repos/{org}/{repo}/contributors"
    primary_keys = ["node_id", "repo", "org"]
    parent_stream_type = RepositoryStream
    ignore_parent_replication_key = True
    state_partitioning_keys = ["repo", "org"]

    schema = th.PropertiesList(
        # Parent keys
        th.Property("repo", th.StringType),
        th.Property("org", th.StringType),
        # User/Bot contributor keys
        th.Property("login", th.StringType),
        th.Property("id", th.IntegerType),
        th.Property("node_id", th.StringType),
        th.Property("avatar_url", th.StringType),
        th.Property("gravatar_id", th.StringType),
        th.Property("url", th.StringType),
        th.Property("html_url", th.StringType),
        th.Property("type", th.StringType),
        th.Property("site_admin", th.BooleanType),
        th.Property("contributions", th.IntegerType),
    ).to_dict()


class AnonymousContributorsStream(GitHubRestStream):
    """Defines 'AnonymousContributors' stream."""

    name = "anonymous_contributors"
    path = "/repos/{org}/{repo}/contributors"
    primary_keys = ["email", "repo", "org"]
    parent_stream_type = RepositoryStream
    ignore_parent_replication_key = True
    state_partitioning_keys = ["repo", "org"]

    def get_url_params(
        self, context: Optional[Dict], next_page_token: Optional[Any]
    ) -> Dict[str, Any]:
        """Return a dictionary of values to be used in URL parameterization."""
        assert context is not None, f"Context cannot be empty for '{self.name}' stream."
        params = super().get_url_params(context, next_page_token)
        # Fetch all contributions, including anonymous users.
        params["anon"] = "true"
        return params

    def parse_response(self, response: requests.Response) -> Iterable[dict]:
        """Parse the response and return an iterator of anonymous contributors."""
        parsed_response = super().parse_response(response)
        return filter(lambda x: x["type"] == "Anonymous", parsed_response)

    schema = th.PropertiesList(
        # Parent keys
        th.Property("repo", th.StringType),
        th.Property("org", th.StringType),
        # Anonymous contributor keys
        th.Property("email", th.StringType),
        th.Property("name", th.StringType),
        th.Property("type", th.StringType),
        th.Property("contributions", th.IntegerType),
    ).to_dict()


class StargazersStream(GitHubRestStream):
    """Defines 'Stargazers' stream. Warning: this stream does NOT track star deletions."""

    name = "stargazers"
    path = "/repos/{org}/{repo}/stargazers"
    primary_keys = ["user_id", "repo", "org"]
    parent_stream_type = RepositoryStream
    state_partitioning_keys = ["repo", "org"]
    replication_key = "starred_at"
    # GitHub is missing the "since" parameter on this endpoint.
    missing_since_parameter = True

    @property
    def http_headers(self) -> dict:
        """Return the http headers needed.

        Overridden to use an endpoint which includes starred_at property:
        https://docs.github.com/en/rest/reference/activity#custom-media-types-for-starring
        """
        headers = super().http_headers
        headers["Accept"] = "application/vnd.github.v3.star+json"
        return headers

    def post_process(self, row: dict, context: Optional[Dict] = None) -> dict:
        """
        Add a user_id top-level field to be used as state replication key.
        """
        row["user_id"] = row["user"]["id"]
        return row

    schema = th.PropertiesList(
        # Parent Keys
        th.Property("repo", th.StringType),
        th.Property("org", th.StringType),
        th.Property("user_id", th.IntegerType),
        # Stargazer Info
        th.Property("starred_at", th.DateTimeType),
        th.Property("user", user_object),
    ).to_dict()


class StatsContributorsStream(GitHubRestStream):
    """
    Defines 'StatsContributors' stream. Fetching contributors activity.
    https://docs.github.com/en/rest/reference/metrics#get-all-contributor-commit-activity
    """

    name = "stats_contributors"
    path = "/repos/{org}/{repo}/stats/contributors"
    primary_keys = ["user_id", "week_start", "repo", "org"]
    parent_stream_type = RepositoryStream
    ignore_parent_replication_key = True
    state_partitioning_keys = ["repo", "org"]
    # Note - these queries are expensive and the API might return an HTTP 202 if the response
    # has not been cached recently. https://docs.github.com/en/rest/reference/metrics#a-word-about-caching
    tolerated_http_errors = [202]

    def parse_response(self, response: requests.Response) -> Iterable[dict]:
        """Parse the response and return an iterator of flattened contributor activity."""
        replacement_keys = {
            "a": "additions",
            "c": "commits",
            "d": "deletions",
            "w": "week_start",
        }
        parsed_response = super().parse_response(response)
        for contributor_activity in parsed_response:
            weekly_data = contributor_activity["weeks"]
            for week in weekly_data:
                # no need to save weeks with no contributions or author.
                # if a user has deleted their account, GitHub may surprisingly return author: None.
                author = contributor_activity["author"]
                if (sum(week[key] for key in ["a", "c", "d"]) == 0) or (author is None):
                    continue
                week_with_author = {
                    replacement_keys.get(k, k): v for k, v in week.items()
                }
                week_with_author.update(author)
                week_with_author["user_id"] = week_with_author.pop("id")
                yield week_with_author

    schema = th.PropertiesList(
        # Parent keys
        th.Property("repo", th.StringType),
        th.Property("org", th.StringType),
        # Activity keys
        th.Property("week_start", th.IntegerType),
        th.Property("additions", th.IntegerType),
        th.Property("deletions", th.IntegerType),
        th.Property("commits", th.IntegerType),
        # Contributor keys
        th.Property("login", th.StringType),
        th.Property("user_id", th.IntegerType),
        th.Property("node_id", th.StringType),
        th.Property("avatar_url", th.StringType),
        th.Property("gravatar_id", th.StringType),
        th.Property("type", th.StringType),
        th.Property("site_admin", th.BooleanType),
    ).to_dict()


class ProjectsStream(GitHubRestStream):
    name = "projects"
    path = "/repos/{org}/{repo}/projects"
    ignore_parent_replication_key = True
    replication_key = "updated_at"
    primary_keys = ["id"]
    parent_stream_type = RepositoryStream
    state_partitioning_keys = ["repo", "org"]

    def get_child_context(self, record: Dict, context: Optional[Dict]) -> dict:
        return {"project_id": record["id"]}

    schema = th.PropertiesList(
        # Parent keys
        th.Property("repo", th.StringType),
        th.Property("org", th.StringType),
        # Rest
        th.Property("owner_url", th.StringType),
        th.Property("url", th.StringType),
        th.Property("html_url", th.StringType),
        th.Property("columns_url", th.StringType),
        th.Property("id", th.IntegerType),
        th.Property("node_id", th.StringType),
        th.Property("name", th.StringType),
        th.Property("body", th.StringType),
        th.Property("number", th.IntegerType),
        th.Property("state", th.StringType),
<<<<<<< HEAD
        th.Property(
            "creator",
            th.ObjectType(
                th.Property("login", th.StringType),
                th.Property("id", th.IntegerType),
                th.Property("node_id", th.StringType),
                th.Property("avatar_url", th.StringType),
                th.Property("gravatar_id", th.StringType),
                th.Property("url", th.StringType),
                th.Property("html_url", th.StringType),
                th.Property("type", th.StringType),
                th.Property("site_admin", th.BooleanType),
            ),
        ),
=======
        th.Property("creator", user_object),
>>>>>>> 0851e805
        th.Property("created_at", th.DateTimeType),
        th.Property("updated_at", th.DateTimeType),
    ).to_dict()


class ProjectColumnsStream(GitHubRestStream):
    name = "project_columns"
    path = "/projects/{project_id}/columns"
    ignore_parent_replication_key = True
    replication_key = "updated_at"
    primary_keys = ["id"]
    parent_stream_type = ProjectsStream
    state_partitioning_keys = ["project_id", "repo", "org"]

    def get_child_context(self, record: Dict, context: Optional[Dict]) -> dict:
        return {"column_id": record["id"]}

    schema = th.PropertiesList(
        # Parent Keys
        th.Property("repo", th.StringType),
        th.Property("org", th.StringType),
        th.Property("project_id", th.IntegerType),
        # Rest
        th.Property("url", th.StringType),
        th.Property("project_url", th.StringType),
        th.Property("cards_url", th.StringType),
        th.Property("id", th.IntegerType),
        th.Property("node_id", th.StringType),
        th.Property("name", th.StringType),
        th.Property("created_at", th.DateTimeType),
        th.Property("updated_at", th.DateTimeType),
    ).to_dict()


class ProjectCardsStream(GitHubRestStream):
    name = "project_cards"
    path = "/projects/columns/{column_id}/cards"
    ignore_parent_replication_key = True
    replication_key = "updated_at"
    primary_keys = ["id"]
    parent_stream_type = ProjectColumnsStream
    state_partitioning_keys = ["project_id", "repo", "org"]

    schema = th.PropertiesList(
        # Parent Keys
        th.Property("repo", th.StringType),
        th.Property("org", th.StringType),
        th.Property("project_id", th.IntegerType),
        th.Property("column_id", th.IntegerType),
        # Properties
        th.Property("url", th.StringType),
        th.Property("id", th.IntegerType),
        th.Property("node_id", th.StringType),
        th.Property("note", th.StringType),
<<<<<<< HEAD
        th.Property(
            "creator",
            th.ObjectType(
                th.Property("login", th.StringType),
                th.Property("id", th.IntegerType),
                th.Property("node_id", th.StringType),
                th.Property("avatar_url", th.StringType),
                th.Property("gravatar_id", th.StringType),
                th.Property("url", th.StringType),
                th.Property("html_url", th.StringType),
                th.Property("type", th.StringType),
                th.Property("site_admin", th.BooleanType),
            ),
        ),
=======
        th.Property("creator", user_object),
>>>>>>> 0851e805
        th.Property("created_at", th.DateTimeType),
        th.Property("updated_at", th.DateTimeType),
        th.Property("archived", th.BooleanType),
        th.Property("column_url", th.StringType),
        th.Property("content_url", th.StringType),
        th.Property("project_url", th.StringType),
    ).to_dict()


class WorkflowsStream(GitHubRestStream):
    """Defines 'workflows' stream."""

    MAX_PER_PAGE = 100

    name = "workflows"
    path = "/repos/{org}/{repo}/actions/workflows"
    primary_keys = ["id"]
    replication_key = "updated_at"
    parent_stream_type = RepositoryStream
    ignore_parent_replication_key = True
    state_partitioning_keys = ["repo", "org"]
    records_jsonpath = "$.workflows[*]"

    schema = th.PropertiesList(
        # Parent keys
        th.Property("repo", th.StringType),
        th.Property("org", th.StringType),
        # PR keys
        th.Property("id", th.IntegerType),
        th.Property("node_id", th.StringType),
        th.Property("name", th.StringType),
        th.Property("path", th.StringType),
        th.Property("state", th.StringType),
        th.Property("created_at", th.DateTimeType),
        th.Property("updated_at", th.DateTimeType),
        th.Property("url", th.StringType),
        th.Property("html_url", th.StringType),
        th.Property("badge_url", th.StringType),
    ).to_dict()

    def parse_response(self, response: requests.Response) -> Iterable[dict]:
        """Parse the response and return an iterator of result rows."""
        yield from extract_jsonpath(self.records_jsonpath, input=response.json())


class WorkflowRunsStream(GitHubRestStream):
    """Defines 'workflow_runs' stream."""

    name = "workflow_runs"
    path = "/repos/{org}/{repo}/actions/runs"
    primary_keys = ["id"]
    replication_key = "updated_at"
    parent_stream_type = RepositoryStream
    ignore_parent_replication_key = False
    state_partitioning_keys = ["repo", "org"]
    records_jsonpath = "$.workflow_runs[*]"

    schema = th.PropertiesList(
        # Parent keys
        th.Property("repo", th.StringType),
        th.Property("org", th.StringType),
        # PR keys
        th.Property("id", th.IntegerType),
        th.Property("name", th.StringType),
        th.Property("node_id", th.StringType),
        th.Property("head_branch", th.StringType),
        th.Property("head_sha", th.StringType),
        th.Property("run_number", th.IntegerType),
        th.Property("event", th.StringType),
        th.Property("status", th.StringType),
        th.Property("conclusion", th.StringType),
        th.Property("workflow_id", th.IntegerType),
        th.Property("url", th.StringType),
        th.Property("html_url", th.StringType),
        th.Property(
            "pull_requests",
            th.ArrayType(
                th.ObjectType(
                    th.Property("id", th.IntegerType),
                    th.Property("number", th.IntegerType),
                )
            ),
        ),
        th.Property("created_at", th.DateTimeType),
        th.Property("updated_at", th.DateTimeType),
        th.Property("jobs_url", th.StringType),
        th.Property("logs_url", th.StringType),
        th.Property("check_suite_url", th.StringType),
        th.Property("artifacts_url", th.StringType),
        th.Property("cancel_url", th.StringType),
        th.Property("rerun_url", th.StringType),
        th.Property("workflow_url", th.StringType),
    ).to_dict()

    def parse_response(self, response: requests.Response) -> Iterable[dict]:
        """Parse the response and return an iterator of result rows."""
        yield from extract_jsonpath(self.records_jsonpath, input=response.json())

    def get_child_context(self, record: dict, context: Optional[dict]) -> dict:
        """Return a child context object from the record and optional provided context.
        By default, will return context if provided and otherwise the record dict.
        Developers may override this behavior to send specific information to child
        streams for context.
        """
        return {
            "org": context["org"] if context else None,
            "repo": context["repo"] if context else None,
            "run_id": record["id"],
        }


class WorkflowRunJobsStream(GitHubRestStream):
    """Defines 'workflow_run_jobs' stream."""

    MAX_PER_PAGE = 100

    name = "workflow_run_jobs"
    path = "/repos/{org}/{repo}/actions/runs/{run_id}/jobs"
    primary_keys = ["id"]
    parent_stream_type = WorkflowRunsStream
    ignore_parent_replication_key = False
    state_partitioning_keys = ["repo", "org", "run_id"]
    records_jsonpath = "$.jobs[*]"

    schema = th.PropertiesList(
        # Parent keys
        th.Property("repo", th.StringType),
        th.Property("org", th.StringType),
        # PR keys
        th.Property("id", th.IntegerType),
        th.Property("run_id", th.IntegerType),
        th.Property("run_url", th.StringType),
        th.Property("node_id", th.StringType),
        th.Property("head_sha", th.StringType),
        th.Property("url", th.StringType),
        th.Property("html_url", th.StringType),
        th.Property("status", th.StringType),
        th.Property("conclusion", th.StringType),
        th.Property("started_at", th.DateTimeType),
        th.Property("completed_at", th.DateTimeType),
        th.Property("name", th.StringType),
        th.Property(
            "steps",
            th.ArrayType(
                th.ObjectType(
                    th.Property("name", th.StringType),
                    th.Property("status", th.StringType),
                    th.Property("conclusion", th.StringType),
                    th.Property("number", th.IntegerType),
                    th.Property("started_at", th.DateTimeType),
                    th.Property("completed_at", th.DateTimeType),
                )
            ),
        ),
        th.Property("check_run_url", th.StringType),
        th.Property("labels", th.ArrayType(th.StringType)),
        th.Property("runner_id", th.IntegerType),
        th.Property("runner_name", th.StringType),
        th.Property("runner_group_id", th.IntegerType),
        th.Property("runner_group_name", th.StringType),
    ).to_dict()

    def __init__(self, *args, **kwargs):
        super().__init__(*args, **kwargs)
        self._schema_emitted = False

    def parse_response(self, response: requests.Response) -> Iterable[dict]:
        """Parse the response and return an iterator of result rows."""
        yield from extract_jsonpath(self.records_jsonpath, input=response.json())

    def get_url_params(
        self, context: Optional[dict], next_page_token: Optional[Any]
    ) -> Dict[str, Any]:
        params = super().get_url_params(context, next_page_token)
        params["filter"] = "all"
        return params

    def _write_schema_message(self):
        """Write out a SCHEMA message with the stream schema."""
        if not self._schema_emitted:
            super()._write_schema_message()
            self._schema_emitted = True<|MERGE_RESOLUTION|>--- conflicted
+++ resolved
@@ -528,24 +528,7 @@
         th.Property("state", th.StringType),
         th.Property("title", th.StringType),
         th.Property("description", th.StringType),
-<<<<<<< HEAD
-        th.Property(
-            "creator",
-            th.ObjectType(
-                th.Property("login", th.StringType),
-                th.Property("id", th.IntegerType),
-                th.Property("node_id", th.StringType),
-                th.Property("avatar_url", th.StringType),
-                th.Property("gravatar_id", th.StringType),
-                th.Property("url", th.StringType),
-                th.Property("html_url", th.StringType),
-                th.Property("type", th.StringType),
-                th.Property("site_admin", th.BooleanType),
-            ),
-        ),
-=======
         th.Property("creator", user_object),
->>>>>>> 0851e805
         th.Property("open_issues", th.IntegerType),
         th.Property("closed_issues", th.IntegerType),
         th.Property("created_at", th.DateTimeType),
@@ -585,24 +568,7 @@
         th.Property("prerelease", th.BooleanType),
         th.Property("created_at", th.DateTimeType),
         th.Property("published_at", th.DateTimeType),
-<<<<<<< HEAD
-        th.Property(
-            "author",
-            th.ObjectType(
-                th.Property("login", th.StringType),
-                th.Property("id", th.IntegerType),
-                th.Property("node_id", th.StringType),
-                th.Property("avatar_url", th.StringType),
-                th.Property("gravatar_id", th.StringType),
-                th.Property("url", th.StringType),
-                th.Property("html_url", th.StringType),
-                th.Property("type", th.StringType),
-                th.Property("site_admin", th.BooleanType),
-            ),
-        ),
-=======
         th.Property("author", user_object),
->>>>>>> 0851e805
         th.Property(
             "assets",
             th.ArrayType(
@@ -619,24 +585,7 @@
                     th.Property("download_count", th.IntegerType),
                     th.Property("created_at", th.DateTimeType),
                     th.Property("updated_at", th.DateTimeType),
-<<<<<<< HEAD
-                    th.Property(
-                        "uploader",
-                        th.ObjectType(
-                            th.Property("login", th.StringType),
-                            th.Property("id", th.IntegerType),
-                            th.Property("node_id", th.StringType),
-                            th.Property("avatar_url", th.StringType),
-                            th.Property("gravatar_id", th.StringType),
-                            th.Property("url", th.StringType),
-                            th.Property("html_url", th.StringType),
-                            th.Property("type", th.StringType),
-                            th.Property("site_admin", th.BooleanType),
-                        ),
-                    ),
-=======
                     th.Property("uploader", user_object),
->>>>>>> 0851e805
                 )
             ),
         ),
@@ -1805,24 +1754,7 @@
         th.Property("body", th.StringType),
         th.Property("number", th.IntegerType),
         th.Property("state", th.StringType),
-<<<<<<< HEAD
-        th.Property(
-            "creator",
-            th.ObjectType(
-                th.Property("login", th.StringType),
-                th.Property("id", th.IntegerType),
-                th.Property("node_id", th.StringType),
-                th.Property("avatar_url", th.StringType),
-                th.Property("gravatar_id", th.StringType),
-                th.Property("url", th.StringType),
-                th.Property("html_url", th.StringType),
-                th.Property("type", th.StringType),
-                th.Property("site_admin", th.BooleanType),
-            ),
-        ),
-=======
         th.Property("creator", user_object),
->>>>>>> 0851e805
         th.Property("created_at", th.DateTimeType),
         th.Property("updated_at", th.DateTimeType),
     ).to_dict()
@@ -1877,24 +1809,7 @@
         th.Property("id", th.IntegerType),
         th.Property("node_id", th.StringType),
         th.Property("note", th.StringType),
-<<<<<<< HEAD
-        th.Property(
-            "creator",
-            th.ObjectType(
-                th.Property("login", th.StringType),
-                th.Property("id", th.IntegerType),
-                th.Property("node_id", th.StringType),
-                th.Property("avatar_url", th.StringType),
-                th.Property("gravatar_id", th.StringType),
-                th.Property("url", th.StringType),
-                th.Property("html_url", th.StringType),
-                th.Property("type", th.StringType),
-                th.Property("site_admin", th.BooleanType),
-            ),
-        ),
-=======
         th.Property("creator", user_object),
->>>>>>> 0851e805
         th.Property("created_at", th.DateTimeType),
         th.Property("updated_at", th.DateTimeType),
         th.Property("archived", th.BooleanType),
