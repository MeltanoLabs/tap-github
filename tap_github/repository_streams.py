--- conflicted
+++ resolved
@@ -2265,6 +2265,7 @@
           }
         """
 
+
     schema = th.PropertiesList(
         # Parent Keys
         th.Property("repo", th.StringType),
@@ -2297,18 +2298,15 @@
 
 class DependenciesStreamIncomplete(DependenciesStream):
     """Defines 'DependenciesStreamDirty' stream to limit pagination."""
-
-<<<<<<< HEAD
+    do_not_paginate = True
+
     @property
     def query(self) -> str:
         """Return altered query to limit pagination."""
-        initial_query = super().query()
+        initial_query = super().query
         no_pagination_query = initial_query.replace("first: 1", "first: 20")
         no_pagination_query = no_pagination_query.replace("first: 50", "first: 100")
         return no_pagination_query
-=======
-    do_not_paginate = True
->>>>>>> 8415f6de
 
 
 class TrafficRestStream(GitHubRestStream):
