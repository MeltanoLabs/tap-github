--- conflicted
+++ resolved
@@ -1866,7 +1866,6 @@
     ).to_dict()
 
 
-<<<<<<< HEAD
 class ProjectsStream(GitHubRestStream):
     name = "projects"
     path = "/repos/{org}/{repo}/projects"
@@ -1878,27 +1877,11 @@
 
     def get_child_context(self, record: Dict, context: Optional[Dict]) -> dict:
         return {"project_id": record["id"]}
-=======
-class WorkflowsStream(GitHubRestStream):
-    """Defines 'workflows' stream."""
-
-    MAX_PER_PAGE = 100
-
-    name = "workflows"
-    path = "/repos/{org}/{repo}/actions/workflows"
-    primary_keys = ["id"]
-    replication_key = "updated_at"
-    parent_stream_type = RepositoryStream
-    ignore_parent_replication_key = True
-    state_partitioning_keys = ["repo", "org"]
-    records_jsonpath = "$.workflows[*]"
->>>>>>> 025f713c
 
     schema = th.PropertiesList(
         # Parent keys
         th.Property("repo", th.StringType),
         th.Property("org", th.StringType),
-<<<<<<< HEAD
         # Rest
         th.Property("owner_url", th.StringType),
         th.Property("url", th.StringType),
@@ -1999,7 +1982,26 @@
         th.Property("content_url", th.StringType),
         th.Property("project_url", th.StringType),
     ).to_dict()
-=======
+
+
+class WorkflowsStream(GitHubRestStream):
+    """Defines 'workflows' stream."""
+
+    MAX_PER_PAGE = 100
+
+    name = "workflows"
+    path = "/repos/{org}/{repo}/actions/workflows"
+    primary_keys = ["id"]
+    replication_key = "updated_at"
+    parent_stream_type = RepositoryStream
+    ignore_parent_replication_key = True
+    state_partitioning_keys = ["repo", "org"]
+    records_jsonpath = "$.workflows[*]"
+
+    schema = th.PropertiesList(
+        # Parent keys
+        th.Property("repo", th.StringType),
+        th.Property("org", th.StringType),
         # PR keys
         th.Property("id", th.IntegerType),
         th.Property("node_id", th.StringType),
@@ -2154,5 +2156,4 @@
         """Write out a SCHEMA message with the stream schema."""
         if not self._schema_emitted:
             super()._write_schema_message()
-            self._schema_emitted = True
->>>>>>> 025f713c
+            self._schema_emitted = True