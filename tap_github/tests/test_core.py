"""Tests standard tap features using the built-in SDK tests library."""
import os
import logging

from unittest import mock
from unittest.mock import patch

<<<<<<< HEAD
=======
from tap_github.utils.filter_stdout import nostdout

>>>>>>> ea39c5e8
from .fixtures import alternative_sync_chidren
from singer_sdk.testing import get_standard_tap_tests

from tap_github.tap import TapGitHub

from .fixtures import (
    repo_list_config,
    search_config,
    username_list_config,
    organization_list_config,
)


# Run standard built-in tap tests from the SDK:
def test_standard_tap_tests_for_search_mode(search_config):
    """Run standard tap tests from the SDK."""
    tests = get_standard_tap_tests(TapGitHub, config=search_config)
    with nostdout():
        for test in tests:
            test()


def test_standard_tap_tests_for_repo_list_mode(repo_list_config):
    """Run standard tap tests from the SDK."""
    tests = get_standard_tap_tests(TapGitHub, config=repo_list_config)
    with patch(
        "singer_sdk.streams.core.Stream._sync_children", alternative_sync_chidren
    ):
<<<<<<< HEAD
        for test in tests:
            test()
=======
        with nostdout():
            for test in tests:
                test()
>>>>>>> ea39c5e8


def test_standard_tap_tests_for_username_list_mode(username_list_config):
    """Run standard tap tests from the SDK."""
    tests = get_standard_tap_tests(TapGitHub, config=username_list_config)
    with nostdout():
        for test in tests:
            test()


# This token needs to have read:org access for the organization listed in fixtures.py
# Default is "MeltanoLabs"
ORG_LEVEL_TOKEN = os.environ.get("ORG_LEVEL_TOKEN")


@mock.patch.dict(os.environ, {"GITHUB_TOKEN": ORG_LEVEL_TOKEN or ""})
def test_standard_tap_tests_for_organization_list_mode(organization_list_config):
    """Run standard tap tests from the SDK."""
    if not ORG_LEVEL_TOKEN:
        logging.warning('No "ORG_LEVEL_TOKEN" found. Skipping organization tap tests.')
        return
    tests = get_standard_tap_tests(TapGitHub, config=organization_list_config)
    with nostdout():
        for test in tests:
            test()<|MERGE_RESOLUTION|>--- conflicted
+++ resolved
@@ -5,11 +5,8 @@
 from unittest import mock
 from unittest.mock import patch
 
-<<<<<<< HEAD
-=======
 from tap_github.utils.filter_stdout import nostdout
 
->>>>>>> ea39c5e8
 from .fixtures import alternative_sync_chidren
 from singer_sdk.testing import get_standard_tap_tests
 
@@ -38,14 +35,9 @@
     with patch(
         "singer_sdk.streams.core.Stream._sync_children", alternative_sync_chidren
     ):
-<<<<<<< HEAD
-        for test in tests:
-            test()
-=======
         with nostdout():
             for test in tests:
                 test()
->>>>>>> ea39c5e8
 
 
 def test_standard_tap_tests_for_username_list_mode(username_list_config):
