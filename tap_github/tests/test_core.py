--- conflicted
+++ resolved
@@ -24,15 +24,12 @@
 def test_standard_tap_tests_for_search_mode(search_config):
     """Run standard tap tests from the SDK."""
     tests = get_standard_tap_tests(TapGitHub, config=search_config)
-<<<<<<< HEAD
     with patch(
         "singer_sdk.streams.core.Stream._sync_children", alternative_sync_chidren
     ):
-=======
-    with nostdout():
->>>>>>> 4760e02f
-        for test in tests:
-            test()
+        with nostdout():
+            for test in tests:
+                test()
 
 
 def test_standard_tap_tests_for_repo_list_mode(repo_list_config):
