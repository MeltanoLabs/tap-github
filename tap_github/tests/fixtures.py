import os
import logging
import datetime
import sys

import pytest
from ..utils.filter_stdout import FilterStdOutput

# Filter out singer output during tests
sys.stdout = FilterStdOutput(sys.stdout, r'{"type": ')  # type: ignore


@pytest.fixture
def search_config():
    return {
        "metrics_log_level": "none",
        "start_date": datetime.datetime.now(datetime.timezone.utc).strftime("%Y-%m-%d"),
        "searches": [
            {
                "name": "tap_something",
                "query": "tap-+language:Python",
            }
        ],
    }


@pytest.fixture
def repo_list_config(request):
    """
    Get a default list of repos or pass your own by decorating your test with
    @pytest.mark.repo_list(['org1/repo1', 'org2/repo2'])
    """
    marker = request.node.get_closest_marker("repo_list")
    if marker is None:
        repo_list = ["MeltanoLabs/tap-github", "mapswipe/mapswipe"]
    else:
        repo_list = marker.args[0]

    return {
        "metrics_log_level": "none",
        "start_date": datetime.datetime.now(datetime.timezone.utc).strftime("%Y-%m-%d"),
        "repositories": repo_list,
        "rate_limit_buffer": 100,
    }


@pytest.fixture
def username_list_config(request):
    """
    Get a default list of usernames or pass your own by decorating your test with
    @pytest.mark.username_list(['ericboucher', 'aaronsteers'])
    """
    marker = request.node.get_closest_marker("username_list")
    if marker is None:
        username_list = ["ericboucher", "aaronsteers"]
    else:
        username_list = marker.args[0]

    return {
        "metrics_log_level": "none",
        "start_date": datetime.datetime.now(datetime.timezone.utc).strftime("%Y-%m-%d"),
        "user_usernames": username_list,
        "rate_limit_buffer": 100,
    }


@pytest.fixture
def user_id_list_config(request):
    """
    Get a default list of usernames or pass your own by decorating your test with
    @pytest.mark.user_id_list(['ericboucher', 'aaronsteers'])
    """
    marker = request.node.get_closest_marker("user_id_list")
    if marker is None:
        user_id_list = [1, 2]
    else:
        user_id_list = marker.args[0]

    return {
        "metrics_log_level": "none",
        "start_date": datetime.datetime.now(datetime.timezone.utc).strftime("%Y-%m-%d"),
        "user_ids": user_id_list,
        "rate_limit_buffer": 100,
    }


@pytest.fixture
def organization_list_config(request):
    """
    Get a default list of organizations or pass your own by decorating your test with
    @pytest.mark.organization_list(['MeltanoLabs', 'oviohub'])
    """
    marker = request.node.get_closest_marker("organization_list")

    organization_list = ["MeltanoLabs"] if marker is None else marker.args[0]

    return {
        "metrics_log_level": "none",
        "start_date": datetime.datetime.now(datetime.timezone.utc).strftime("%Y-%m-%d"),
        "organizations": organization_list,
        "rate_limit_buffer": 100,
    }


def alternative_sync_chidren(self, child_context: dict) -> None:
    """
    Override for Stream._sync_children.
<<<<<<< HEAD
    Enabling us to use an ORG_LEVEL_TOKEN for the collaborators sream.
=======
    Enabling us to use an ORG_LEVEL_TOKEN for the collaborators stream.
>>>>>>> ea39c5e8
    """
    for child_stream in self.child_streams:
        # Use org:write access level credentials for collaborators stream
        if child_stream.name in ["collaborators"]:
            ORG_LEVEL_TOKEN = os.environ.get("ORG_LEVEL_TOKEN")
            if not ORG_LEVEL_TOKEN:
                logging.warning(
                    'No "ORG_LEVEL_TOKEN" found. Skipping collaborators stream sync.'
                )
                continue
            SAVED_GTHUB_TOKEN = os.environ.get("GITHUB_TOKEN")
            os.environ["GITHUB_TOKEN"] = ORG_LEVEL_TOKEN
            child_stream.sync(context=child_context)
            os.environ["GITHUB_TOKEN"] = SAVED_GTHUB_TOKEN or ""
            continue

        # default behavior:
        if child_stream.selected or child_stream.has_selected_descendents:
            child_stream.sync(context=child_context)<|MERGE_RESOLUTION|>--- conflicted
+++ resolved
@@ -105,11 +105,7 @@
 def alternative_sync_chidren(self, child_context: dict) -> None:
     """
     Override for Stream._sync_children.
-<<<<<<< HEAD
-    Enabling us to use an ORG_LEVEL_TOKEN for the collaborators sream.
-=======
     Enabling us to use an ORG_LEVEL_TOKEN for the collaborators stream.
->>>>>>> ea39c5e8
     """
     for child_stream in self.child_streams:
         # Use org:write access level credentials for collaborators stream
