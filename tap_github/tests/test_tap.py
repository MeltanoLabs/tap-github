--- conflicted
+++ resolved
@@ -3,12 +3,9 @@
 from unittest.mock import patch
 
 import pytest
-<<<<<<< HEAD
 import requests_mock
 from freezegun import freeze_time
-=======
 from singer_sdk._singerlib import Catalog
->>>>>>> ed58c6b7
 from singer_sdk.helpers import _catalog as cat_helpers
 
 from tap_github.tap import TapGitHub
