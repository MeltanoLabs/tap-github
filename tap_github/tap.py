"""GitHub tap class."""

from typing import List

from singer_sdk import Stream, Tap
from singer_sdk import typing as th  # JSON schema typing helpers

from tap_github.repository_streams import (
    AnonymousContributorsStream,
    CommitsStream,
    CommunityProfileStream,
    ContributorsStream,
    EventsStream,
    IssueCommentsStream,
    IssueEventsStream,
    IssuesStream,
    LanguagesStream,
    PullRequestsStream,
    ReadmeHtmlStream,
    ReadmeStream,
    RepositoryStream,
    StargazersStream,
    StatsContributorsStream,
)
<<<<<<< HEAD
from tap_github.user_streams import StarredStream, UserStream
=======
from tap_github.user_streams import (
    StarredStream,
    UserContributedToStream,
    UserStream,
)
>>>>>>> b803989b


class TapGitHub(Tap):
    """GitHub tap class."""

    name = "tap-github"

    config_jsonschema = th.PropertiesList(
        th.Property("user_agent", th.StringType),
        th.Property("metrics_log_level", th.StringType),
        # Authentication options
        th.Property(
            "auth_token",
            th.StringType,
            description="GitHub token to authenticate with.",
        ),
        th.Property(
            "additional_auth_tokens",
            th.ArrayType(th.StringType),
            description="List of GitHub tokens to authenticate with. Streams will loop through them when hitting rate limits.",
        ),
        th.Property(
            "rate_limit_buffer",
            th.IntegerType,
            description="Add a buffer to avoid consuming all query points for the token at hand. Defaults to 1000.",
        ),
        th.Property(
            "searches",
            th.ArrayType(
                th.ObjectType(
                    th.Property("name", th.StringType, required=True),
                    th.Property("query", th.StringType, required=True),
                )
            ),
        ),
        th.Property("organizations", th.ArrayType(th.StringType)),
        th.Property("repositories", th.ArrayType(th.StringType)),
        th.Property("user_usernames", th.ArrayType(th.StringType)),
        th.Property("user_ids", th.ArrayType(th.StringType)),
        th.Property("start_date", th.DateTimeType),
        th.Property("stream_maps", th.ObjectType()),
        th.Property("stream_map_config", th.ObjectType()),
    ).to_dict()

    def discover_streams(self) -> List[Stream]:
        """Return a list of discovered streams for each query."""
        VALID_USER_QUERIES = {"user_usernames", "user_ids"}
        VALID_REPO_QUERIES = {"repositories", "organizations", "searches"}
        VALID_QUERIES = VALID_REPO_QUERIES.union(VALID_USER_QUERIES)

        if len(VALID_QUERIES.intersection(self.config)) != 1:
            raise ValueError(
                "This tap requires one and only one of the following path options: "
                f"{VALID_QUERIES}."
            )
        is_user_query = len(VALID_USER_QUERIES.intersection(self.config)) > 0
        if is_user_query:
            return [
                StarredStream(tap=self),
                UserContributedToStream(tap=self),
                UserStream(tap=self),
            ]
        else:
            return [
                AnonymousContributorsStream(tap=self),
                CommitsStream(tap=self),
                CommunityProfileStream(tap=self),
                ContributorsStream(tap=self),
                EventsStream(tap=self),
                IssueCommentsStream(tap=self),
                IssueEventsStream(tap=self),
                IssuesStream(tap=self),
                LanguagesStream(tap=self),
                PullRequestsStream(tap=self),
                ReadmeHtmlStream(tap=self),
                ReadmeStream(tap=self),
                RepositoryStream(tap=self),
                StargazersStream(tap=self),
                StatsContributorsStream(tap=self),
            ]


# CLI Execution:

cli = TapGitHub.cli<|MERGE_RESOLUTION|>--- conflicted
+++ resolved
@@ -22,15 +22,11 @@
     StargazersStream,
     StatsContributorsStream,
 )
-<<<<<<< HEAD
-from tap_github.user_streams import StarredStream, UserStream
-=======
 from tap_github.user_streams import (
     StarredStream,
     UserContributedToStream,
     UserStream,
 )
->>>>>>> b803989b
 
 
 class TapGitHub(Tap):
