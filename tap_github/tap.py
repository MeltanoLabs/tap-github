"""GitHub tap class."""

from typing import List

from singer_sdk import Stream, Tap
from singer_sdk import typing as th  # JSON schema typing helpers

from tap_github.repository_streams import (
    AnonymousContributorsStream,
    CommitsStream,
    CommunityProfileStream,
    ContributorsStream,
    EventsStream,
    IssueCommentsStream,
    IssueEventsStream,
    IssuesStream,
    LanguagesStream,
    PullRequestsStream,
    ReadmeHtmlStream,
    ReadmeStream,
    RepositoryStream,
    StargazersStream,
    StatsContributorsStream,
)
from tap_github.user_streams import (
    StarredStream,
    UserContributedToStream,
    UserStream,
)


class TapGitHub(Tap):
    """GitHub tap class."""

    name = "tap-github"

    config_jsonschema = th.PropertiesList(
        th.Property("user_agent", th.StringType),
        th.Property("metrics_log_level", th.StringType),
        # Authentication options
        th.Property(
            "auth_token",
            th.StringType,
            description="GitHub token to authenticate with.",
        ),
        th.Property(
            "additional_auth_tokens",
            th.ArrayType(th.StringType),
            description="List of GitHub tokens to authenticate with. Streams will loop through them when hitting rate limits.",
        ),
        th.Property(
            "rate_limit_buffer",
            th.IntegerType,
            description="Add a buffer to avoid consuming all query points for the token at hand. Defaults to 1000.",
        ),
        th.Property(
            "searches",
            th.ArrayType(
                th.ObjectType(
                    th.Property("name", th.StringType, required=True),
                    th.Property("query", th.StringType, required=True),
                )
            ),
        ),
        th.Property("organizations", th.ArrayType(th.StringType)),
        th.Property("repositories", th.ArrayType(th.StringType)),
        th.Property("user_usernames", th.ArrayType(th.StringType)),
        th.Property("user_ids", th.ArrayType(th.StringType)),
        th.Property("start_date", th.DateTimeType),
        th.Property("stream_maps", th.ObjectType()),
        th.Property("stream_map_config", th.ObjectType()),
        th.Property(
<<<<<<< HEAD
            "skip_repo_for_child_streams",
            th.BooleanType,
            description=(
                "Set to true to skip API calls for the repositories "
                "streams if it is not selected but children are"
=======
            "skip_parent_streams",
            th.BooleanType,
            description=(
                "Set to true to skip API calls for the parent "
                "streams (such as repositories) if it is not selected but children are"
>>>>>>> 4ee04633
            ),
        ),
    ).to_dict()

    def discover_streams(self) -> List[Stream]:
        """Return a list of discovered streams for each query."""
        VALID_USER_QUERIES = {"user_usernames", "user_ids"}
        VALID_REPO_QUERIES = {"repositories", "organizations", "searches"}
        VALID_QUERIES = VALID_REPO_QUERIES.union(VALID_USER_QUERIES)

        if len(VALID_QUERIES.intersection(self.config)) != 1:
            raise ValueError(
                "This tap requires one and only one of the following path options: "
                f"{VALID_QUERIES}."
            )
        is_user_query = len(VALID_USER_QUERIES.intersection(self.config)) > 0
        if is_user_query:
            return [
                StarredStream(tap=self),
                UserContributedToStream(tap=self),
                UserStream(tap=self),
            ]
        else:
            return [
                AnonymousContributorsStream(tap=self),
                CommitsStream(tap=self),
                CommunityProfileStream(tap=self),
                ContributorsStream(tap=self),
                EventsStream(tap=self),
                IssueCommentsStream(tap=self),
                IssueEventsStream(tap=self),
                IssuesStream(tap=self),
                LanguagesStream(tap=self),
                PullRequestsStream(tap=self),
                ReadmeHtmlStream(tap=self),
                ReadmeStream(tap=self),
                RepositoryStream(tap=self),
                StargazersStream(tap=self),
                StatsContributorsStream(tap=self),
            ]


# CLI Execution:

cli = TapGitHub.cli<|MERGE_RESOLUTION|>--- conflicted
+++ resolved
@@ -70,19 +70,11 @@
         th.Property("stream_maps", th.ObjectType()),
         th.Property("stream_map_config", th.ObjectType()),
         th.Property(
-<<<<<<< HEAD
-            "skip_repo_for_child_streams",
-            th.BooleanType,
-            description=(
-                "Set to true to skip API calls for the repositories "
-                "streams if it is not selected but children are"
-=======
             "skip_parent_streams",
             th.BooleanType,
             description=(
                 "Set to true to skip API calls for the parent "
                 "streams (such as repositories) if it is not selected but children are"
->>>>>>> 4ee04633
             ),
         ),
     ).to_dict()
