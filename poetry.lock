--- conflicted
+++ resolved
@@ -131,14 +131,6 @@
 python-versions = ">=2.7, !=3.0.*, !=3.1.*, !=3.2.*, !=3.3.*, !=3.4.*"
 
 [[package]]
-name = "contextlib2"
-version = "21.6.0"
-description = "Backports and enhancements for the contextlib module"
-category = "main"
-optional = false
-python-versions = ">=3.6"
-
-[[package]]
 name = "cryptography"
 version = "3.4.8"
 description = "cryptography is a package which provides cryptographic recipes and primitives to Python developers."
@@ -158,17 +150,6 @@
 test = ["pytest (>=6.0)", "pytest-cov", "pytest-subtests", "pytest-xdist", "pretend", "iso8601", "pytz", "hypothesis (>=1.11.4,!=3.79.2)"]
 
 [[package]]
-<<<<<<< HEAD
-name = "dataclasses"
-version = "0.8"
-description = "A backport of the dataclasses module for Python 3.6"
-category = "main"
-optional = false
-python-versions = ">=3.6, <3.7"
-
-[[package]]
-=======
->>>>>>> a0f822a9
 name = "decorator"
 version = "5.1.0"
 description = "Decorators for Humans"
@@ -565,26 +546,16 @@
 
 [[package]]
 name = "singer-sdk"
-<<<<<<< HEAD
 version = "0.3.17"
 description = "A framework for building Singer taps"
 category = "main"
 optional = false
 python-versions = ">=3.6.2,<3.11"
-=======
-version = "0.3.13"
-description = "A framework for building Singer taps"
-category = "main"
-optional = false
-python-versions = ">=3.6.2,<3.10"
->>>>>>> a0f822a9
 
 [package.dependencies]
 backoff = ">=1.8.0,<2.0"
 click = ">=8.0,<9.0"
-contextlib2 = {version = "*", markers = "python_version < \"3.7\""}
 cryptography = ">=3.4.6,<4.0.0"
-dataclasses = {version = "*", markers = "python_version < \"3.7\""}
 importlib-metadata = {version = "*", markers = "python_version < \"3.8\""}
 inflection = ">=0.5.1,<0.6.0"
 joblib = ">=1.0.1,<2.0.0"
@@ -684,13 +655,8 @@
 
 [metadata]
 lock-version = "1.1"
-<<<<<<< HEAD
-python-versions = "<3.10,>=3.6.2"
-content-hash = "e78bce0a3bb281d05608ba2b85b98bcb66f580590c6c6b9d9c26b0d3abb2de23"
-=======
 python-versions = "<3.10,>=3.7.2"
-content-hash = "f23ca75dd785961b962aa70818b4fdd8d34bf2866d021f9802d56904fb024b20"
->>>>>>> a0f822a9
+content-hash = "7637533d10d3baade5cd098ca6dee172af85c3ad0b5b66c124751ae1e3466cf9"
 
 [metadata.files]
 appdirs = [
@@ -788,10 +754,6 @@
     {file = "colorama-0.4.4-py2.py3-none-any.whl", hash = "sha256:9f47eda37229f68eee03b24b9748937c7dc3868f906e8ba69fbcbdd3bc5dc3e2"},
     {file = "colorama-0.4.4.tar.gz", hash = "sha256:5941b2b48a20143d2267e95b1c2a7603ce057ee39fd88e7329b0c292aa16869b"},
 ]
-contextlib2 = [
-    {file = "contextlib2-21.6.0-py2.py3-none-any.whl", hash = "sha256:3fbdb64466afd23abaf6c977627b75b6139a5a3e8ce38405c5b413aed7a0471f"},
-    {file = "contextlib2-21.6.0.tar.gz", hash = "sha256:ab1e2bfe1d01d968e1b7e8d9023bc51ef3509bba217bb730cee3827e1ee82869"},
-]
 cryptography = [
     {file = "cryptography-3.4.8-cp36-abi3-macosx_10_10_x86_64.whl", hash = "sha256:a00cf305f07b26c351d8d4e1af84ad7501eca8a342dedf24a7acb0e7b7406e14"},
     {file = "cryptography-3.4.8-cp36-abi3-macosx_11_0_arm64.whl", hash = "sha256:f44d141b8c4ea5eb4dbc9b3ad992d45580c1d22bf5e24363f2fbf50c2d7ae8a7"},
@@ -1023,13 +985,8 @@
     {file = "simplejson-3.11.1.win32-py3.5.exe", hash = "sha256:c76d55d78dc8b06c96fd08c6cc5e2b0b650799627d3f9ca4ad23f40db72d5f6d"},
 ]
 singer-sdk = [
-<<<<<<< HEAD
     {file = "singer-sdk-0.3.17.tar.gz", hash = "sha256:74ac79df1d410700d740fc1c648eae49830c2147d66166492e2adedf2378a3f0"},
     {file = "singer_sdk-0.3.17-py3-none-any.whl", hash = "sha256:314801ffac1e69a420e436f27a20e384cddc8d57866854d4a0e4e48b2d5f2849"},
-=======
-    {file = "singer-sdk-0.3.13.tar.gz", hash = "sha256:1984f45b6fcbe92cd66f6f20da9931a2c02fb086b9530b1f6e5b719bb1cad34e"},
-    {file = "singer_sdk-0.3.13-py3-none-any.whl", hash = "sha256:695546308709541d4851bff9ff469dd0d90c583c8a2e1f8e083999194a225f75"},
->>>>>>> a0f822a9
 ]
 six = [
     {file = "six-1.16.0-py2.py3-none-any.whl", hash = "sha256:8abb2f1d86890a2dfb989f9a77cfcfd3e47c2a354b01111771326f8aa26e0254"},
