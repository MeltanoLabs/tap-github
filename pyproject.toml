[tool.poetry]
name = "tap-github"
version = "1.3.0"
description = "`tap-github` is Singer tap for GitHub, built with the Singer SDK."
authors = ["Meltano and Meltano Community"]
homepage = "https://github.com/MeltanoLabs/tap-github"
repository = "https://github.com/MeltanoLabs/tap-github"
license = "Apache 2.0"
keywords = ["Meltano", "Singer", "Meltano SDK", "Singer SDK", "ELT", "Github"]
classifiers = [
	"Intended Audience :: Developers",
	"License :: OSI Approved :: Apache Software License",
	"Operating System :: OS Independent",
	"Programming Language :: Python :: 3.8",
	"Programming Language :: Python :: 3.9",
	"Programming Language :: Python :: 3.10",
	"Programming Language :: Python :: 3.11",
	"Programming Language :: Python :: 3.12",
	"Programming Language :: Python :: Implementation :: CPython",
	"Typing :: Typed",
]

[tool.poetry.urls]
"Issue Tracker" = "https://github.com/MeltanoLabs/tap-github/issues"

[tool.poetry.dependencies]
PyJWT = "2.7.0"
<<<<<<< HEAD
python = ">=3.8.1"
requests = "^2.31.0"
# For local SDK dev:
# singer-sdk = {path = "../singer-sdk", develop = true}
singer-sdk = "^0.36.1"
types-simplejson = "^3.19.0"
types-python-dateutil = "^2.8.6"
nested-lookup = "^0.2.25"
beautifulsoup4 = "^4.12.0"
=======
python = ">=3.8,<3.12"
requests = "~=2.32.3"
# For local SDK dev:
# singer-sdk = {path = "../singer-sdk", develop = true}
# singer-sdk = "^0.30.0"
singer-sdk = { git = "https://github.com/meltano/sdk.git", rev = "c3a8f90ac4d79eb5c655740d0fd88f393af7f306" }
types-simplejson = "~=3.19.0"
types-python-dateutil = "~=2.8.6"
nested-lookup = "~=0.2.25"
beautifulsoup4 = "~=4.12.0"
>>>>>>> 86ead21a

[tool.poetry.dev-dependencies]
pytest = ">=7.3.1"
mypy = ">=1.3.0"
flake8 = ">=5.0.4"
black = ">=23.3.0"
types-beautifulsoup4 = ">=4.12.0"
types-requests = ">=2.30.0"
requests-cache = ">=1.0.1"
isort = ">=5.10.1"

[[tool.mypy.overrides]]
module = ["backoff"]
ignore_missing_imports = true

[tool.black]
line-length = 88

[tool.isort]
profile = "black"
multi_line_output = 3    # Vertical Hanging Indent
src_paths = "tap_github"

[build-system]
requires = ["poetry-core>=1.0.8"]
build-backend = "poetry.core.masonry.api"

[tool.poetry.scripts]
# CLI declaration
tap-github = 'tap_github.tap:cli'

[tool.pytest.ini_options]
markers = [
	"repo_list: mark a test as using a list of repos in config",
	"username_list: mark a test as using a list of usernames in config",
]<|MERGE_RESOLUTION|>--- conflicted
+++ resolved
@@ -25,28 +25,15 @@
 
 [tool.poetry.dependencies]
 PyJWT = "2.7.0"
-<<<<<<< HEAD
-python = ">=3.8.1"
-requests = "^2.31.0"
-# For local SDK dev:
-# singer-sdk = {path = "../singer-sdk", develop = true}
-singer-sdk = "^0.36.1"
-types-simplejson = "^3.19.0"
-types-python-dateutil = "^2.8.6"
-nested-lookup = "^0.2.25"
-beautifulsoup4 = "^4.12.0"
-=======
 python = ">=3.8,<3.12"
 requests = "~=2.32.3"
 # For local SDK dev:
 # singer-sdk = {path = "../singer-sdk", develop = true}
-# singer-sdk = "^0.30.0"
-singer-sdk = { git = "https://github.com/meltano/sdk.git", rev = "c3a8f90ac4d79eb5c655740d0fd88f393af7f306" }
+singer-sdk = "~=0.36.1"
 types-simplejson = "~=3.19.0"
 types-python-dateutil = "~=2.8.6"
 nested-lookup = "~=0.2.25"
 beautifulsoup4 = "~=4.12.0"
->>>>>>> 86ead21a
 
 [tool.poetry.dev-dependencies]
 pytest = ">=7.3.1"
