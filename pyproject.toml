[tool.poetry]
name = "tap-github"
version = "1.1.1"
description = "`tap-github` is Singer tap for GitHub, built with the Singer SDK."
authors = ["Meltano and Meltano Community"]
homepage = "https://github.com/MeltanoLabs/tap-github"
repository = "https://github.com/MeltanoLabs/tap-github"
license = "Apache 2.0"
keywords = [
    "Meltano",
    "Singer",
    "Meltano SDK",
    "Singer SDK",
    "ELT",
    "Github",
]
classifiers = [
    "Intended Audience :: Developers",
    "License :: OSI Approved :: Apache Software License",
    "Operating System :: OS Independent",
    "Programming Language :: Python :: 3.7",
    "Programming Language :: Python :: 3.8",
    "Programming Language :: Python :: 3.9",
    "Programming Language :: Python :: 3.10",
    "Programming Language :: Python :: 3.11",
    "Programming Language :: Python :: Implementation :: CPython",
    "Typing :: Typed",
]

[tool.poetry.urls]
"Issue Tracker" = "https://github.com/MeltanoLabs/tap-github/issues"

[tool.poetry.dependencies]
PyJWT = "2.7.0"
python = "<3.12,>=3.7.2"
<<<<<<< HEAD
requests = "^2.30.0"
=======
requests = "^2.31.0"
>>>>>>> 9760cedd
# For local SDK dev:
# singer-sdk = {path = "../singer-sdk", develop = true}
singer-sdk = "^0.22.0"
types-simplejson = "^3.19.0"
types-python-dateutil = "^2.8.6"
nested-lookup = "^0.2.25"
beautifulsoup4 = "^4.12.0"

[tool.poetry.dev-dependencies]
pytest = "^7.3.1"
mypy = "^1.3.0"
flake8 = "^5.0.4"
black = "^23.3.0"
types-beautifulsoup4 = "^4.12.0"
types-requests = "^2.30.0"
requests-cache = "^1.0.1"
isort = "^5.10.1"

[[tool.mypy.overrides]]
module = [
    "backoff",
]
ignore_missing_imports = true

[tool.black]
line-length = 88

[tool.isort]
profile = "black"
multi_line_output = 3 # Vertical Hanging Indent
src_paths = "tap_github"

[build-system]
requires = ["poetry-core>=1.0.8"]
build-backend = "poetry.core.masonry.api"

[tool.poetry.scripts]
# CLI declaration
tap-github = 'tap_github.tap:cli'<|MERGE_RESOLUTION|>--- conflicted
+++ resolved
@@ -33,11 +33,7 @@
 [tool.poetry.dependencies]
 PyJWT = "2.7.0"
 python = "<3.12,>=3.7.2"
-<<<<<<< HEAD
-requests = "^2.30.0"
-=======
 requests = "^2.31.0"
->>>>>>> 9760cedd
 # For local SDK dev:
 # singer-sdk = {path = "../singer-sdk", develop = true}
 singer-sdk = "^0.22.0"
