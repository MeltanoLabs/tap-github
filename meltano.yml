version: 1
send_anonymous_usage_stats: false
project_id: 96584f7b-a36c-46e0-b41a-7f9074293137
venv:
  backend: uv
plugins:
  extractors:
  - name: tap-github
    namespace: tap_github
    pip_url: -e .
    capabilities:
    - state
    - catalog
    - discover
    settings:
    - name: user_agent
      kind: string
    - name: metrics_log_level
      kind: string
    - name: auth_token
      kind: password
      sensitive: true
    - name: additional_auth_tokens
      kind: array
    - name: auth_app_keys
      kind: array
    - name: rate_limit_buffer
      kind: integer
    - name: expiry_time_buffer
      kind: integer
    - name: searches
      kind: array
    - name: organizations
      kind: array
    - name: repositories
      kind: array
    - name: user_usernames
      kind: array
    - name: user_ids
      kind: array
<<<<<<< HEAD
    - name: issues_check_transfer
      kind: array
=======
    - name: stream_options.milestones.state
      kind: options
      options:
      - label: Open
        value: open
      - label: Closed
        value: closed
      - label: All
        value: all
>>>>>>> 131d25d3
    - name: start_date
      kind: date_iso8601
      value: '2010-01-01T00:00:00Z'
    - name: stream_maps
      kind: object
    - name: stream_map_config
      kind: object
    select:
    - '*.*'
  loaders:
  - name: target-jsonl
    variant: andyh1203
    pip_url: target-jsonl
    config:
      destination_path: .output
      do_timestamp_file: true<|MERGE_RESOLUTION|>--- conflicted
+++ resolved
@@ -38,10 +38,8 @@
       kind: array
     - name: user_ids
       kind: array
-<<<<<<< HEAD
     - name: issues_check_transfer
       kind: array
-=======
     - name: stream_options.milestones.state
       kind: options
       options:
@@ -51,7 +49,6 @@
         value: closed
       - label: All
         value: all
->>>>>>> 131d25d3
     - name: start_date
       kind: date_iso8601
       value: '2010-01-01T00:00:00Z'
